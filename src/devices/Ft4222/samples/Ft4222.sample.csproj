--- conflicted
+++ resolved
@@ -4,11 +4,8 @@
     <TargetFramework>netcoreapp3.1</TargetFramework>
   </PropertyGroup>
   <ItemGroup>
-<<<<<<< HEAD
     <ProjectReference Include="$(MainLibraryPath)System.Device.Gpio.csproj" />
     <ProjectReference Include="..\..\Board\Board.csproj" />
-=======
->>>>>>> 236c2158
     <ProjectReference Include="..\Ft4222.csproj" />
     <ProjectReference Include="..\..\Bno055\Bno055.csproj" />
     <ProjectReference Include="..\..\Bmxx80\Bmxx80.csproj" />
