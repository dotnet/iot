﻿// Licensed to the .NET Foundation under one or more agreements.
// The .NET Foundation licenses this file to you under the MIT license.

namespace Iot.Device.Tca955x
{
    /// <summary>
    /// Register for the 16 Bit Device
    /// </summary>
    public enum Tca9555Register
    {
        /// <summary>
<<<<<<< HEAD
        /// Register Address for the Inputs P00 - P07
=======
        /// Register Address for the Inputs P0.0 - P0.7
>>>>>>> a08af0aa
        /// Only Read Allowed on this Register
        /// </summary>
        InputPort0 = 0x00,

        /// <summary>
<<<<<<< HEAD
        /// Register Address for the Inputs P10 - P17
=======
        /// Register Address for the Inputs P1.0 - P1.7
>>>>>>> a08af0aa
        /// Only Read Allowed on this Register
        /// </summary>
        InputPort1 = 0x01,

        /// <summary>
<<<<<<< HEAD
        /// Register Address for the Outputs P00 - P07
=======
        /// Register Address for the Outputs P0.0 - P0.7
>>>>>>> a08af0aa
        /// </summary>
        OutputPort0 = 0x02,

        /// <summary>
<<<<<<< HEAD
        /// Register Address for the Outputs P10 - P17
=======
        /// Register Address for the Outputs P1.0 - P1.7
>>>>>>> a08af0aa
        /// </summary>
        OutputPort1 = 0x03,

        /// <summary>
<<<<<<< HEAD
        /// Register Address for the Polarity Inversion P00 - P07
=======
        /// Register Address for the Polarity Inversion P0.0 - P0.7
>>>>>>> a08af0aa
        /// </summary>
        PolarityInversionPort0 = 0x04,

        /// <summary>
<<<<<<< HEAD
        /// Register Address for the Polarity Inversion P10 - P17
=======
        /// Register Address for the Polarity Inversion P1.0 - P1.7
>>>>>>> a08af0aa
        /// </summary>
        PolarityInversionPort1 = 0x05,

        /// <summary>
<<<<<<< HEAD
        /// Register Address for the Configuration P00 - P07
=======
        /// Register Address for the Configuration P0.0 - P0.7
>>>>>>> a08af0aa
        /// </summary>
        ConfigurationPort0 = 0x06,

        /// <summary>
<<<<<<< HEAD
        /// Register Address for the Configuration P10 - P17
=======
        /// Register Address for the Configuration P1.0 - P1.7
>>>>>>> a08af0aa
        /// </summary>
        ConfigurationPort1 = 0x07,
    }
}<|MERGE_RESOLUTION|>--- conflicted
+++ resolved
@@ -9,76 +9,44 @@
     public enum Tca9555Register
     {
         /// <summary>
-<<<<<<< HEAD
-        /// Register Address for the Inputs P00 - P07
-=======
         /// Register Address for the Inputs P0.0 - P0.7
->>>>>>> a08af0aa
         /// Only Read Allowed on this Register
         /// </summary>
         InputPort0 = 0x00,
 
         /// <summary>
-<<<<<<< HEAD
-        /// Register Address for the Inputs P10 - P17
-=======
         /// Register Address for the Inputs P1.0 - P1.7
->>>>>>> a08af0aa
         /// Only Read Allowed on this Register
         /// </summary>
         InputPort1 = 0x01,
 
         /// <summary>
-<<<<<<< HEAD
-        /// Register Address for the Outputs P00 - P07
-=======
         /// Register Address for the Outputs P0.0 - P0.7
->>>>>>> a08af0aa
         /// </summary>
         OutputPort0 = 0x02,
 
         /// <summary>
-<<<<<<< HEAD
-        /// Register Address for the Outputs P10 - P17
-=======
         /// Register Address for the Outputs P1.0 - P1.7
->>>>>>> a08af0aa
         /// </summary>
         OutputPort1 = 0x03,
 
         /// <summary>
-<<<<<<< HEAD
-        /// Register Address for the Polarity Inversion P00 - P07
-=======
         /// Register Address for the Polarity Inversion P0.0 - P0.7
->>>>>>> a08af0aa
         /// </summary>
         PolarityInversionPort0 = 0x04,
 
         /// <summary>
-<<<<<<< HEAD
-        /// Register Address for the Polarity Inversion P10 - P17
-=======
         /// Register Address for the Polarity Inversion P1.0 - P1.7
->>>>>>> a08af0aa
         /// </summary>
         PolarityInversionPort1 = 0x05,
 
         /// <summary>
-<<<<<<< HEAD
-        /// Register Address for the Configuration P00 - P07
-=======
         /// Register Address for the Configuration P0.0 - P0.7
->>>>>>> a08af0aa
         /// </summary>
         ConfigurationPort0 = 0x06,
 
         /// <summary>
-<<<<<<< HEAD
-        /// Register Address for the Configuration P10 - P17
-=======
         /// Register Address for the Configuration P1.0 - P1.7
->>>>>>> a08af0aa
         /// </summary>
         ConfigurationPort1 = 0x07,
     }
