﻿<Project Sdk="Microsoft.NET.Sdk">

  <PropertyGroup>
    <OutputType>Exe</OutputType>
    <TargetFramework>net5.0</TargetFramework>
    <EnableDefaultItems>false</EnableDefaultItems>
  </PropertyGroup>

  <ItemGroup>
    <ProjectReference Include="../../Media.csproj" />
<<<<<<< HEAD
    <Compile Include="Program.cs" />
=======
    <Compile Include="*.cs" />
>>>>>>> 6754d4f7
  </ItemGroup>

</Project><|MERGE_RESOLUTION|>--- conflicted
+++ resolved
@@ -8,11 +8,7 @@
 
   <ItemGroup>
     <ProjectReference Include="../../Media.csproj" />
-<<<<<<< HEAD
-    <Compile Include="Program.cs" />
-=======
     <Compile Include="*.cs" />
->>>>>>> 6754d4f7
   </ItemGroup>
 
 </Project>