--- conflicted
+++ resolved
@@ -35,12 +35,8 @@
         /// <param name="i2cDevice">I2C device</param>
         /// <param name="gpioController">GPIO controller</param>
         /// <param name="powerEnablePin">The pin number used to control power to the device</param>
-<<<<<<< HEAD
         /// <param name="shouldDispose">True (the default) if the GPIO controller shall be disposed when disposing this instance.</param>
         public LidarLiteV3(I2cDevice i2cDevice, GpioController? gpioController = null, int powerEnablePin = -1, bool shouldDispose = true)
-=======
-        public LidarLiteV3(I2cDevice i2cDevice, GpioController? gpioController = null, int powerEnablePin = -1)
->>>>>>> 74d896f9
         {
             _gpioController = gpioController ?? new GpioController();
             _shouldDispose = shouldDispose;
@@ -359,10 +355,6 @@
             }
 
             _i2cDevice?.Dispose();
-<<<<<<< HEAD
-=======
-            _gpioController = null!;
->>>>>>> 74d896f9
             _i2cDevice = null!;
         }
 
