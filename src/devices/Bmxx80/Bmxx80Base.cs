﻿// Licensed to the .NET Foundation under one or more agreements.
// The .NET Foundation licenses this file to you under the MIT license.
// See the LICENSE file in the project root for more information.

using System;
using System.Buffers.Binary;
using System.Device.I2c;
using System.IO;
using Iot.Device.Bmxx80.CalibrationData;
using Iot.Device.Bmxx80.Register;
using Iot.Units;

namespace Iot.Device.Bmxx80
{
    /// <summary>
    /// Represents the core functionality of the Bmxx80 family.
    /// </summary>
    public abstract class Bmxx80Base : IDisposable
    {
        internal Bmxx80CalibrationData _calibrationData;

        /// <summary>
        /// I2C device used to communicate with the device
        /// </summary>
        protected I2cDevice _i2cDevice;

        /// <summary>
        /// Communication protocol
        /// </summary>
        protected CommunicationProtocol _communicationProtocol;

        /// <summary>
        /// Control register
        /// </summary>
        protected byte _controlRegister;

        /// <summary>
        /// Bmxx80 communication protocol
        /// </summary>
        public enum CommunicationProtocol
        {
            /// <summary>Communication protocol</summary>
            I2c
        }

        /// <summary>
        /// The variable _temperatureFine carries a fine resolution temperature value over to the
        /// pressure compensation formula and could be implemented as a global variable.
        /// </summary>
        protected int TemperatureFine;
        protected virtual int _tempCalibrationFactor => 1;

        private Sampling _temperatureSampling;
        private Sampling _pressureSampling;
        
        /// <summary>
        /// Initializes a new instance of the <see cref="Bmxx80Base"/> class.
        /// </summary>
        /// <param name="deviceId">The ID of the device.</param>
        /// <param name="i2cDevice">The <see cref="I2cDevice"/> to create with.</param>
        /// <exception cref="ArgumentNullException">Thrown when the given <see cref="I2cDevice"/> is null.</exception>
        /// <exception cref="IOException">Thrown when the device cannot be found on the bus.</exception>
        protected Bmxx80Base(byte deviceId, I2cDevice i2cDevice)
        {
            _i2cDevice = i2cDevice ?? throw new ArgumentNullException(nameof(i2cDevice));
            _i2cDevice.WriteByte((byte)Bmxx80Register.CHIPID);

            byte readSignature = _i2cDevice.ReadByte();

            if (readSignature != deviceId)
                throw new IOException($"Unable to find a chip with id {deviceId}");
        }
        
        /// <summary>
        /// Gets or sets the pressure sampling.
        /// </summary>
        /// <exception cref="ArgumentOutOfRangeException">Thrown when the <see cref="Sampling"/> is set to an undefined mode.</exception>
        public Sampling PressureSampling
        {
            get => _pressureSampling;
            set
            {
                byte status = Read8BitsFromRegister(_controlRegister);
                status = (byte)(status & 0b1110_0011);
                status = (byte)(status | (byte)value << 2);

                Span<byte> command = stackalloc[] {_controlRegister, status};
                _i2cDevice.Write(command);
                _pressureSampling = value;
            }
        }

        /// <summary>
        /// Gets or sets the temperature sampling.
        /// </summary>
        /// <exception cref="ArgumentOutOfRangeException">Thrown when the <see cref="Sampling"/> is set to an undefined mode.</exception>
        public Sampling TemperatureSampling
        {
            get => _temperatureSampling;
            set
            {
                byte status = Read8BitsFromRegister(_controlRegister);
                status = (byte)(status & 0b0001_1111);
                status = (byte)(status | (byte)value << 5);

                Span<byte> command = stackalloc[] {_controlRegister, status};
                _i2cDevice.Write(command);
                _temperatureSampling = value;
            }
        }

        /// <summary>
        /// When called, the device is reset using the complete power-on-reset procedure.
        /// The device will reset to the default configuration.
        /// </summary>
        public void Reset()
        {
            const byte resetCommand = 0xB6;
            Span<byte> command = stackalloc[] {(byte)Bmxx80Register.RESET, resetCommand};
            _i2cDevice.Write(command);

            SetDefaultConfiguration();
        }

        /// <summary>
        /// Reads the temperature. A return value indicates whether the reading succeeded.
        /// </summary>
        /// <param name="temperature">
        /// Contains the measured temperature if the <see cref="TemperatureSampling"/> was not set to <see cref="Sampling.Skipped"/>.
        /// Contains <see cref="double.NaN"/> otherwise.
        /// </param>
        /// <returns><code>true</code> if measurement was not skipped, otherwise <code>false</code>.</returns>
        public abstract bool TryReadTemperature(out Temperature temperature);

        /// <summary>
        /// Reads the pressure. A return value indicates whether the reading succeeded.
        /// </summary>
        /// <param name="pressure">
        /// Contains the measured pressure in Pa if the <see cref="PressureSampling"/> was not set to <see cref="Sampling.Skipped"/>.
        /// Contains <see cref="double.NaN"/> otherwise.
        /// </param>
        /// <returns><code>true</code> if measurement was not skipped, otherwise <code>false</code>.</returns>
        public abstract bool TryReadPressure(out double pressure);

        /// <summary>
        /// Compensates the temperature.
        /// </summary>
        /// <param name="adcTemperature">The temperature value read from the device.</param>
        /// <returns>The <see cref="Temperature"/>.</returns>
        protected Temperature CompensateTemperature(int adcTemperature)
        {
            // The temperature is calculated using the compensation formula in the BMP280 datasheet.
            // See: https://cdn-shop.adafruit.com/datasheets/BST-BMP280-DS001-11.pdf
            double var1 = ((adcTemperature / 16384.0) - (_calibrationData.DigT1 / 1024.0)) * _calibrationData.DigT2;
            double var2 = (adcTemperature / 131072.0) - (_calibrationData.DigT1 / 8192.0);
            var2 *= var2 * _calibrationData.DigT3 * _tempCalibrationFactor;

            TemperatureFine = (int)(var1 + var2);

            double temp = (var1 + var2) / 5120.0;
            return Temperature.FromCelsius(temp);
        }

<<<<<<< HEAD
=======
        /// <summary>
        /// Temperature calibration factor
        /// </summary>
        protected virtual int _tempCalibrationFactor => 1;

>>>>>>> c4f569ae
        /// <summary>
        /// Reads an 8 bit value from a register.
        /// </summary>
        /// <param name="register">Register to read from.</param>
        /// <returns>Value from register.</returns>
        protected internal byte Read8BitsFromRegister(byte register)
        {
            if (_communicationProtocol == CommunicationProtocol.I2c)
            {
                _i2cDevice.WriteByte(register);
                byte value = _i2cDevice.ReadByte();
                return value;
            }
            else
                throw new NotImplementedException();
        }

        /// <summary>
        /// Reads a 16 bit value over I2C.
        /// </summary>
        /// <param name="register">Register to read from.</param>
        /// <param name="endianness">Interpretation of the bytes (big or little endian).</param>
        /// <returns>Value from register.</returns>
        protected internal ushort Read16BitsFromRegister(byte register, Endianness endianness = Endianness.LittleEndian)
        {
            Span<byte> bytes = stackalloc byte[2];
            switch (_communicationProtocol)
            {
                case CommunicationProtocol.I2c:
                    _i2cDevice.WriteByte(register);
                    _i2cDevice.Read(bytes);
                    break;
                default:
                    throw new NotImplementedException();
            }

            return endianness switch
            {
                Endianness.LittleEndian => BinaryPrimitives.ReadUInt16LittleEndian(bytes),
                Endianness.BigEndian => BinaryPrimitives.ReadUInt16BigEndian(bytes),
                _ => throw new ArgumentOutOfRangeException(nameof(endianness), endianness, null)
            };
        }

        /// <summary>
        /// Reads a 24 bit value over I2C.
        /// </summary>
        /// <param name="register">Register to read from.</param>
        /// <param name="endianness">Interpretation of the bytes (big or little endian).</param>
        /// <returns>Value from register.</returns>
        protected internal uint Read24BitsFromRegister(byte register, Endianness endianness = Endianness.LittleEndian)
        {
            Span<byte> bytes = stackalloc byte[4];
            switch (_communicationProtocol)
            {
                case CommunicationProtocol.I2c:
                    _i2cDevice.WriteByte(register);
                    _i2cDevice.Read(bytes.Slice(1));
                    break;
                default:
                    throw new NotImplementedException();
            }

            return endianness switch
            {
                Endianness.LittleEndian => BinaryPrimitives.ReadUInt32LittleEndian(bytes),
                Endianness.BigEndian => BinaryPrimitives.ReadUInt32BigEndian(bytes),
                _ => throw new ArgumentOutOfRangeException(nameof(endianness), endianness, null)
            };
        }

        /// <summary>
        /// Convert byte to sampling
        /// </summary>
        /// <param name="value">Value to convert</param>
        /// <returns>Sampling</returns>
        protected Sampling ByteToSampling(byte value)
        {
            // Values >=5 equals UltraHighResolution.
            if (value >= 5)
                return Sampling.UltraHighResolution;

            return (Sampling)value;
        }

<<<<<<< HEAD
        protected virtual void SetDefaultConfiguration()
        {
            PressureSampling = Sampling.UltraLowPower;
            TemperatureSampling = Sampling.UltraLowPower;
        }

        protected internal enum Endianness
        {
            LittleEndian,
            BigEndian
        }

=======
>>>>>>> c4f569ae
        /// <summary>
        /// Cleanup.
        /// </summary>
        public void Dispose()
        {
            Dispose(true);
            GC.SuppressFinalize(this);
        }

<<<<<<< HEAD
=======
        /// <summary>
        /// Releases the unmanaged resources used by the Bmxx80 and optionally releases the managed resources.
        /// </summary>
        /// <param name="disposing">True to release both managed and unmanaged resources; false to release only unmanaged resources.</param>
>>>>>>> c4f569ae
        protected virtual void Dispose(bool disposing)
        {
            _i2cDevice?.Dispose();
            _i2cDevice = null;
        }
    }
}<|MERGE_RESOLUTION|>--- conflicted
+++ resolved
@@ -17,29 +17,34 @@
     /// </summary>
     public abstract class Bmxx80Base : IDisposable
     {
-        internal Bmxx80CalibrationData _calibrationData;
-
-        /// <summary>
-        /// I2C device used to communicate with the device
+        /// <summary>
+        /// Calibration data for the sensor.
+        /// </summary>
+        protected Bmxx80CalibrationData _calibrationData;
+
+        /// <summary>
+        /// I2C device used to communicate with the device.
         /// </summary>
         protected I2cDevice _i2cDevice;
 
         /// <summary>
-        /// Communication protocol
+        /// Chosen communication protocol.
         /// </summary>
         protected CommunicationProtocol _communicationProtocol;
 
         /// <summary>
-        /// Control register
+        /// The control register of the sensor.
         /// </summary>
         protected byte _controlRegister;
 
         /// <summary>
-        /// Bmxx80 communication protocol
+        /// Bmxx80 communication protocol.
         /// </summary>
         public enum CommunicationProtocol
         {
-            /// <summary>Communication protocol</summary>
+            /// <summary>
+            /// I²C communication protocol.
+            /// </summary>
             I2c
         }
 
@@ -48,6 +53,10 @@
         /// pressure compensation formula and could be implemented as a global variable.
         /// </summary>
         protected int TemperatureFine;
+
+        /// <summary>
+        /// The temperature calibration factor.
+        /// </summary>
         protected virtual int _tempCalibrationFactor => 1;
 
         private Sampling _temperatureSampling;
@@ -161,14 +170,6 @@
             return Temperature.FromCelsius(temp);
         }
 
-<<<<<<< HEAD
-=======
-        /// <summary>
-        /// Temperature calibration factor
-        /// </summary>
-        protected virtual int _tempCalibrationFactor => 1;
-
->>>>>>> c4f569ae
         /// <summary>
         /// Reads an 8 bit value from a register.
         /// </summary>
@@ -241,10 +242,10 @@
         }
 
         /// <summary>
-        /// Convert byte to sampling
-        /// </summary>
-        /// <param name="value">Value to convert</param>
-        /// <returns>Sampling</returns>
+        /// Converts byte to <see cref="Sampling"/>.
+        /// </summary>
+        /// <param name="value">Value to convert.</param>
+        /// <returns><see cref="Sampling"/></returns>
         protected Sampling ByteToSampling(byte value)
         {
             // Values >=5 equals UltraHighResolution.
@@ -254,7 +255,6 @@
             return (Sampling)value;
         }
 
-<<<<<<< HEAD
         protected virtual void SetDefaultConfiguration()
         {
             PressureSampling = Sampling.UltraLowPower;
@@ -267,8 +267,6 @@
             BigEndian
         }
 
-=======
->>>>>>> c4f569ae
         /// <summary>
         /// Cleanup.
         /// </summary>
@@ -278,13 +276,10 @@
             GC.SuppressFinalize(this);
         }
 
-<<<<<<< HEAD
-=======
         /// <summary>
         /// Releases the unmanaged resources used by the Bmxx80 and optionally releases the managed resources.
         /// </summary>
         /// <param name="disposing">True to release both managed and unmanaged resources; false to release only unmanaged resources.</param>
->>>>>>> c4f569ae
         protected virtual void Dispose(bool disposing)
         {
             _i2cDevice?.Dispose();
