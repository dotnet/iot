﻿// Licensed to the .NET Foundation under one or more agreements.
// The .NET Foundation licenses this file to you under the MIT license.
// See the LICENSE file in the project root for more information.

using System;
using System.Buffers.Binary;
using System.Device.I2c;
using System.IO;
using Iot.Device.Bmxx80.CalibrationData;
using Iot.Device.Bmxx80.Register;
using Iot.Units;

namespace Iot.Device.Bmxx80
{
    /// <summary>
    /// Represents the core functionality of the Bmxx80 family.
    /// </summary>
    public abstract class Bmxx80Base : IDisposable
    {
        protected Bmxx80CalibrationData _calibrationData;
        protected I2cDevice _i2cDevice;
        protected CommunicationProtocol _communicationProtocol;
        protected byte _controlRegister;

        public enum CommunicationProtocol
        {
            I2c
        }

        /// <summary>
        /// The variable _temperatureFine carries a fine resolution temperature value over to the
        /// pressure compensation formula and could be implemented as a global variable.
        /// </summary>
        protected int TemperatureFine;

        /// <summary>
        /// Initializes a new instance of the <see cref="Bmxx80Base"/> class.
        /// </summary>
        /// <param name="deviceId">The ID of the device.</param>
        /// <param name="i2cDevice">The <see cref="I2cDevice"/> to create with.</param>
        /// <exception cref="ArgumentNullException">Thrown when the given <see cref="I2cDevice"/> is null.</exception>
        /// <exception cref="IOException">Thrown when the device cannot be found on the bus.</exception>
        protected Bmxx80Base(byte deviceId, I2cDevice i2cDevice)
        {
            _i2cDevice = i2cDevice ?? throw new ArgumentNullException(nameof(i2cDevice));
            _i2cDevice.WriteByte((byte)Bmxx80Register.CHIPID);

            byte readSignature = _i2cDevice.ReadByte();

            if (readSignature != deviceId)
            {
                throw new IOException($"Unable to find a chip with id {deviceId}");
            }
        }

        /// <summary>
        /// Sets the pressure sampling.
        /// </summary>
        /// <param name="sampling">The <see cref="Sampling"/> to set.</param>
        public void SetPressureSampling(Sampling sampling)
        {
            byte status = Read8BitsFromRegister(_controlRegister);
            status = (byte)(status & 0b1110_0011);
            status = (byte)(status | (byte)sampling << 2);
            _i2cDevice.Write(new[] { _controlRegister, status });
        }

        /// <summary>
        /// Set the temperature oversampling.
        /// </summary>
        /// <param name="sampling">The <see cref="Sampling"/> to set.</param>
        public void SetTemperatureSampling(Sampling sampling)
        {
            byte status = Read8BitsFromRegister(_controlRegister);
            status = (byte)(status & 0b0001_1111);
            status = (byte)(status | (byte)sampling << 5);
            _i2cDevice.Write(new[] { _controlRegister, status });
        }

        /// <summary>
        /// Get the current sample rate for pressure measurements
        /// </summary>
        /// <returns>The current pressure <see cref="Sampling"/> rate.</returns>
        public Sampling ReadPressureSampling()
        {
            byte status = Read8BitsFromRegister(_controlRegister);
            status = (byte)((status & 0b0001_1100) >> 2);

            return ByteToSampling(status);
        }

        /// <summary>
        /// Get the sample rate for temperature measurements.
        /// </summary>
        /// <returns>The current temperature <see cref="Sampling"/> rate.</returns>
        public Sampling ReadTemperatureSampling()
        {
            byte status = Read8BitsFromRegister(_controlRegister);
            status = (byte)((status & 0b1110_0000) >> 5);

            return ByteToSampling(status);
        }

        /// <summary>
        /// When called, the device is reset using the complete power-on-reset procedure.
        /// </summary>
        public void Reset()
        {
            const byte resetCommand = 0xB6;
            _i2cDevice.Write(new[] { (byte)Bmxx80Register.RESET, resetCommand });
        }

        /// <summary>
        /// Compensates the temperature.
        /// </summary>
        /// <param name="adcTemperature">The temperature value read from the device.</param>
        /// <returns>The <see cref="Temperature"/>.</returns>
        protected virtual Temperature CompensateTemperature(int adcTemperature)
        {
            // The temperature is calculated using the compensation formula in the BMP280 datasheet.
            // See: https://cdn-shop.adafruit.com/datasheets/BST-BMP280-DS001-11.pdf
<<<<<<< HEAD
            double var1 = (adcTemperature / 16384.0 - _calibrationData.DigT1 / 1024.0) * _calibrationData.DigT2;
            double var2 = adcTemperature / 131072.0 - _calibrationData.DigT1 / 8192.0;
            var2 *= var2 * _calibrationData.DigT3;
=======
            double var1 = ((adcTemperature / 16384.0) - (_calibrationData.DigT1 / 1024.0)) * _calibrationData.DigT2;
            double var2 = (adcTemperature / 131072.0) - (_calibrationData.DigT1 / 8192.0);
            var2 *= var2 * _calibrationData.DigT3 * _tempCalibrationFactor;
>>>>>>> 9388747f

            TemperatureFine = (int)(var1 + var2);

            double temp = (var1 + var2) / 5120.0;
            return Temperature.FromCelsius(temp);
        }

        protected virtual int _tempCalibrationFactor => 1;

        /// <summary>
        /// Reads an 8 bit value from a register.
        /// </summary>
        /// <param name="register">Register to read from.</param>
        /// <returns>Value from register.</returns>
        protected internal byte Read8BitsFromRegister(byte register)
        {
            if (_communicationProtocol == CommunicationProtocol.I2c)
            {
                _i2cDevice.WriteByte(register);
                byte value = _i2cDevice.ReadByte();
                return value;
            }
            else
            {
                throw new NotImplementedException();
            }
        }

        /// <summary>
        /// Reads a 16 bit value over I2C.
        /// </summary>
        /// <param name="register">Register to read from.</param>
        /// <returns>Value from register.</returns>
        protected internal ushort Read16BitsFromRegister(byte register)
        {
            if (_communicationProtocol == CommunicationProtocol.I2c)
            {
                Span<byte> bytes = stackalloc byte[2];

                _i2cDevice.WriteByte(register);
                _i2cDevice.Read(bytes);

                return BinaryPrimitives.ReadUInt16LittleEndian(bytes);
            }
            else
            {
                throw new NotImplementedException();
            }
        }

        /// <summary>
        /// Reads a 24 bit value over I2C.
        /// </summary>
        /// <param name="register">Register to read from.</param>
        /// <returns>Value from register.</returns>
        protected internal uint Read24BitsFromRegister(byte register)
        {
            if (_communicationProtocol == CommunicationProtocol.I2c)
            {
                Span<byte> bytes = stackalloc byte[4];

                _i2cDevice.WriteByte(register);
                _i2cDevice.Read(bytes.Slice(1));

                return BinaryPrimitives.ReadUInt32LittleEndian(bytes);
            }
            else
            {
                throw new NotImplementedException();
            }
        }

        protected Sampling ByteToSampling(byte value)
        {
            // Values >=5 equals UltraHighResolution.
            if (value >= 5)
            {
                return Sampling.UltraHighResolution;
            }

            return (Sampling)value;
        }

        /// <summary>
        /// Cleanup.
        /// </summary>
<<<<<<< HEAD
        public void Dispose()
        {
            Dispose(true);
            GC.SuppressFinalize(this);
        }

=======
        public void Dispose()
        {
            Dispose(true);
            GC.SuppressFinalize(this);
        }

>>>>>>> 9388747f
        protected virtual void Dispose(bool disposing)
        {
            _i2cDevice?.Dispose();
            _i2cDevice = null;
        }
    }
}<|MERGE_RESOLUTION|>--- conflicted
+++ resolved
@@ -115,19 +115,13 @@
         /// </summary>
         /// <param name="adcTemperature">The temperature value read from the device.</param>
         /// <returns>The <see cref="Temperature"/>.</returns>
-        protected virtual Temperature CompensateTemperature(int adcTemperature)
+        protected Temperature CompensateTemperature(int adcTemperature)
         {
             // The temperature is calculated using the compensation formula in the BMP280 datasheet.
             // See: https://cdn-shop.adafruit.com/datasheets/BST-BMP280-DS001-11.pdf
-<<<<<<< HEAD
-            double var1 = (adcTemperature / 16384.0 - _calibrationData.DigT1 / 1024.0) * _calibrationData.DigT2;
-            double var2 = adcTemperature / 131072.0 - _calibrationData.DigT1 / 8192.0;
-            var2 *= var2 * _calibrationData.DigT3;
-=======
             double var1 = ((adcTemperature / 16384.0) - (_calibrationData.DigT1 / 1024.0)) * _calibrationData.DigT2;
             double var2 = (adcTemperature / 131072.0) - (_calibrationData.DigT1 / 8192.0);
             var2 *= var2 * _calibrationData.DigT3 * _tempCalibrationFactor;
->>>>>>> 9388747f
 
             TemperatureFine = (int)(var1 + var2);
 
@@ -214,21 +208,12 @@
         /// <summary>
         /// Cleanup.
         /// </summary>
-<<<<<<< HEAD
         public void Dispose()
         {
             Dispose(true);
             GC.SuppressFinalize(this);
         }
 
-=======
-        public void Dispose()
-        {
-            Dispose(true);
-            GC.SuppressFinalize(this);
-        }
-
->>>>>>> 9388747f
         protected virtual void Dispose(bool disposing)
         {
             _i2cDevice?.Dispose();
