<Project Sdk="Microsoft.NET.Sdk">
  <PropertyGroup>
    <TargetFrameworks>net6.0</TargetFrameworks>
    <IsPackable>false</IsPackable>
    <LangVersion>latest</LangVersion>
    <GenerateDocumentationFile>false</GenerateDocumentationFile>
    <!-- We don't want to run hardware test by default -->
    <VSTestTestCaseFilter Condition="'$(VSTestTestCaseFilter)'==''">requires!=hardware</VSTestTestCaseFilter>
    <RootNamespace>Iot.Device.Arduino.Tests</RootNamespace>
    <AllowUnsafeBlocks>true</AllowUnsafeBlocks>
  </PropertyGroup>
  <ItemGroup>
<<<<<<< HEAD
    <ProjectReference Include="../Arduino.csproj" />
=======
    <ProjectReference Include="..\Arduino.csproj" />
>>>>>>> 2604f076
    <ProjectReference Include="..\..\..\..\tools\ArduinoCsCompiler\Frontend\Frontend.csproj" />
    <PackageReference Include="Microsoft.Extensions.Logging" Version="5.0.0" />
    <PackageReference Include="Microsoft.Extensions.Logging.Console" Version="5.0.0" />
    <PackageReference Include="System.IO.Ports" Version="$(SystemIOPortsPackageVersion)" />
  </ItemGroup>
</Project><|MERGE_RESOLUTION|>--- conflicted
+++ resolved
@@ -10,11 +10,7 @@
     <AllowUnsafeBlocks>true</AllowUnsafeBlocks>
   </PropertyGroup>
   <ItemGroup>
-<<<<<<< HEAD
-    <ProjectReference Include="../Arduino.csproj" />
-=======
     <ProjectReference Include="..\Arduino.csproj" />
->>>>>>> 2604f076
     <ProjectReference Include="..\..\..\..\tools\ArduinoCsCompiler\Frontend\Frontend.csproj" />
     <PackageReference Include="Microsoft.Extensions.Logging" Version="5.0.0" />
     <PackageReference Include="Microsoft.Extensions.Logging.Console" Version="5.0.0" />
