--- conflicted
+++ resolved
@@ -33,11 +33,7 @@
         private const byte FIRMATA_PROTOCOL_MAJOR_VERSION = 2;
         private const byte FIRMATA_PROTOCOL_MINOR_VERSION = 5; // 2.5 works, but 2.6 is recommended
         private const int FIRMATA_INIT_TIMEOUT_SECONDS = 2;
-<<<<<<< HEAD
         internal static readonly TimeSpan DefaultReplyTimeout = TimeSpan.FromMilliseconds(3000);
-=======
-        internal static readonly TimeSpan DefaultReplyTimeout = TimeSpan.FromMilliseconds(1000);
->>>>>>> 2604f076
 
         private byte _firmwareVersionMajor;
         private byte _firmwareVersionMinor;
@@ -52,11 +48,7 @@
         private Stream? _firmataStream;
         private Thread? _inputThread;
         private List<SupportedPinConfiguration> _supportedPinConfigurations;
-<<<<<<< HEAD
-        private BlockingCollection<byte[]> _pendingResponses;
-=======
         private BlockingConcurrentBag<byte[]> _pendingResponses;
->>>>>>> 2604f076
         private List<PinValue> _lastPinValues;
         private Dictionary<int, uint> _lastAnalogValues;
         private object _lastPinValueLock;
@@ -101,11 +93,7 @@
             _lastAnalogValues = new Dictionary<int, uint>();
             _lastAnalogValueLock = new object();
             _dataQueue = new Queue<byte>(1024);
-<<<<<<< HEAD
-            _pendingResponses = new(new ConcurrentQueue<byte[]>());
-=======
             _pendingResponses = new BlockingConcurrentBag<byte[]>();
->>>>>>> 2604f076
             _lastRequestId = 1;
             _lastCommandError = CommandError.None;
             _firmwareName = string.Empty;
@@ -503,30 +491,17 @@
                         case FirmataSysexCommand.I2C_REPLY:
                             _lastCommandError = CommandError.None;
                             _pendingResponses.Add(raw_data);
-<<<<<<< HEAD
-                            _dataReceived.Set();
-=======
->>>>>>> 2604f076
                             break;
 
                         case FirmataSysexCommand.SPI_DATA:
                             _lastCommandError = CommandError.None;
                             _pendingResponses.Add(raw_data);
-<<<<<<< HEAD
-                            _dataReceived.Set();
-=======
->>>>>>> 2604f076
                             break;
 
                         default:
                             // we pass the data forward as-is for any other type of sysex command
                             _lastCommandError = CommandError.None;
-<<<<<<< HEAD
-                            _pendingResponses.Add(raw_data); // the instance is constant, so we can just remember the pointer
-                            _dataReceived.Set();
-=======
                             _pendingResponses.Add(raw_data);
->>>>>>> 2604f076
                             OnSysexReply?.Invoke(ReplyType.SysexCommand, raw_data);
                             break;
                     }
@@ -555,13 +530,8 @@
                     throw new ObjectDisposedException(nameof(FirmataDevice));
                 }
 
-<<<<<<< HEAD
-                _firmataStream.Write(sequence.AsSpan());
-
-=======
                 _firmataStream.Write(sequence.Sequence.ToArray());
                 _bytesTransmitted += sequence.Sequence.Count;
->>>>>>> 2604f076
                 _firmataStream.Flush();
             }
         }
@@ -578,18 +548,15 @@
         /// <see cref="FirmataSysexCommand"/> command number of the corresponding request</returns>
         public byte[] SendCommandAndWait(FirmataCommandSequence sequence, TimeSpan timeout, Func<FirmataCommandSequence, byte[], bool> isMatchingAck, out CommandError error)
         {
-<<<<<<< HEAD
-            return SendCommandAndWait(sequence, timeout, null, out _);
-=======
             if (!sequence.Validate())
             {
                 throw new ArgumentException("The command sequence is invalid", nameof(sequence));
-            }
+        }
 
             if (_firmataStream == null)
-            {
+        {
                 throw new ObjectDisposedException(nameof(FirmataDevice));
-            }
+        }
 
             _firmataStream.Write(sequence.Sequence.ToArray(), 0, sequence.Sequence.Count);
             _bytesTransmitted += sequence.Sequence.Count;
@@ -603,7 +570,6 @@
 
             error = _lastCommandError;
             return response ?? throw new InvalidOperationException("Got a null reply"); // should not happen in our case
->>>>>>> 2604f076
         }
 
         /// <summary>
@@ -620,26 +586,7 @@
         public bool SendCommandsAndWait(IList<FirmataCommandSequence> sequences, TimeSpan timeout, Func<FirmataCommandSequence, byte[], bool> isMatchingAck,
             Func<FirmataCommandSequence, byte[], CommandError> errorFunc, out CommandError error)
         {
-<<<<<<< HEAD
-            return SendCommandAndWait(sequence, timeout, null, out error);
-        }
-
-        /// <summary>
-        /// Send a command and wait for a reply
-        /// </summary>
-        /// <param name="sequence">The command sequence, typically starting with <see cref="FirmataCommand.START_SYSEX"/> and ending with <see cref="FirmataCommand.END_SYSEX"/></param>
-        /// <param name="timeout">A non-default timeout</param>
-        /// <param name="isMatchingAck">A callback function that should return true if the given reply is the one this command should wait for. The default is true, because asynchronous replies
-        /// are rather the exception than the rule</param>
-        /// <param name="error">An error code in case of failure</param>
-        /// <returns>The raw sequence of sysex reply bytes. The reply does not include the START_SYSEX byte, but it does include the terminating END_SYSEX byte. The first byte is the
-        /// <see cref="FirmataSysexCommand"/> command number of the corresponding request</returns>
-        public byte[] SendCommandAndWait(FirmataCommandSequence sequence, TimeSpan timeout, Func<FirmataCommandSequence, byte[], bool>? isMatchingAck, out CommandError error)
-        {
-            if (!sequence.Validate())
-=======
             if (sequences.Any(s => s.Validate() == false))
->>>>>>> 2604f076
             {
                 throw new ArgumentException("At least one command sequence is invalid", nameof(sequences));
             }
@@ -650,19 +597,23 @@
                 throw new ArgumentException("At most 127 sequences can be chained together", nameof(sequences));
             }
 
-<<<<<<< HEAD
-                _dataReceived.Reset();
-                _firmataStream.Write(sequence.AsSpan());
-
-                _firmataStream.Flush();
-
-                byte[]? response;
-                do
-                {
-                    if (!_pendingResponses.TryTake(out response, timeout))
-                    {
-                        throw new TimeoutException("Timeout waiting for command answer");
-                    }
+            if (isMatchingAck == null)
+            {
+                throw new ArgumentNullException(nameof(isMatchingAck));
+            }
+
+            error = CommandError.None;
+                if (_firmataStream == null)
+                {
+                    throw new ObjectDisposedException(nameof(FirmataDevice));
+                }
+
+            Dictionary<FirmataCommandSequence, bool> sequencesWithAck = new();
+            foreach (FirmataCommandSequence s in sequences)
+                {
+                sequencesWithAck.Add(s, false);
+                _firmataStream.Write(s.InternalSequence, 0, s.Length);
+            }
                 }
                 while (isMatchingAck != null && !isMatchingAck(sequence, response));
 
@@ -696,13 +647,10 @@
                 throw new ArgumentException("At most 127 sequences can be chained together", nameof(sequences));
             }
 
-=======
->>>>>>> 2604f076
             if (isMatchingAck == null)
             {
                 throw new ArgumentNullException(nameof(isMatchingAck));
             }
-<<<<<<< HEAD
 
             error = CommandError.None;
             lock (_synchronisationLock)
@@ -722,14 +670,20 @@
 
                 _firmataStream.Flush();
 
-                byte[]? response;
-                do
-                {
-                    if (!_pendingResponses.TryTake(out response, timeout))
-                    {
-                        throw new TimeoutException("Timeout waiting for command answer");
-                    }
-
+            byte[]? response;
+            do
+                {
+                foreach (KeyValuePair<FirmataCommandSequence, bool> s2 in sequencesWithAck)
+                {
+                    if (s2.Value == false && _pendingResponses.TryRemoveElement(x => isMatchingAck(s2.Key, x!), timeout, out response))
+                    {
+                        CommandError e = CommandError.None;
+                        if (response == null)
+                        {
+                            error = CommandError.Aborted;
+                        }
+                        else if (_lastCommandError != CommandError.None)
+                        {
                     if (response != null) // It's possible that we're already done
                     {
                         foreach (var s2 in sequencesWithAck)
@@ -739,53 +693,6 @@
                                 CommandError e = CommandError.None;
                                 if (_lastCommandError != CommandError.None)
                                 {
-                                    error = _lastCommandError;
-                                }
-                                else if ((e = errorFunc(s2.Key, response)) != CommandError.None)
-                                {
-                                    error = e;
-                                }
-
-                                sequencesWithAck[s2.Key] = true;
-                                break;
-                            }
-                        }
-                    }
-                }
-                while (sequencesWithAck.Any(x => x.Value == false));
-
-                return sequencesWithAck.All(x => x.Value);
-=======
-
-            error = CommandError.None;
-            if (_firmataStream == null)
-            {
-                throw new ObjectDisposedException(nameof(FirmataDevice));
-            }
-
-            Dictionary<FirmataCommandSequence, bool> sequencesWithAck = new();
-            foreach (FirmataCommandSequence s in sequences)
-            {
-                sequencesWithAck.Add(s, false);
-                _firmataStream.Write(s.InternalSequence, 0, s.Length);
-            }
-
-            _firmataStream.Flush();
-
-            byte[]? response;
-            do
-            {
-                foreach (KeyValuePair<FirmataCommandSequence, bool> s2 in sequencesWithAck)
-                {
-                    if (s2.Value == false && _pendingResponses.TryRemoveElement(x => isMatchingAck(s2.Key, x!), timeout, out response))
-                    {
-                        CommandError e = CommandError.None;
-                        if (response == null)
-                        {
-                            error = CommandError.Aborted;
-                        }
-                        else if (_lastCommandError != CommandError.None)
-                        {
                             error = _lastCommandError;
                         }
                         else if ((e = errorFunc(s2.Key, response)) != CommandError.None)
@@ -797,7 +704,6 @@
                         break;
                     }
                 }
->>>>>>> 2604f076
             }
             while (sequencesWithAck.Any(x => x.Value == false));
 
@@ -904,11 +810,7 @@
                 catch (Exception ex)
                 {
                     // If the exception happens because the stream was closed, don't print an error
-<<<<<<< HEAD
-                    if (!_inputThreadShouldExit)
-=======
                     if (!InputThreadShouldExit)
->>>>>>> 2604f076
                     {
                         _logger.LogError(ex, $"Error in parser: {ex.Message}");
                         OnError?.Invoke($"Firmata protocol error: Parser exception {ex.Message}", ex);
@@ -1083,11 +985,7 @@
 
             return PerformRetries(3, () =>
             {
-<<<<<<< HEAD
-                var response = SendCommandAndWait(getPinModeSequence, DefaultReplyTimeout, (sequence, bytes) =>
-=======
                 byte[] response = SendCommandAndWait(getPinModeSequence, DefaultReplyTimeout, (sequence, bytes) =>
->>>>>>> 2604f076
                 {
                     return bytes.Length >= 4 && bytes[1] == pinNumber;
                 }, out _);
@@ -1203,11 +1101,7 @@
 
             if (doWait)
             {
-<<<<<<< HEAD
-                var response = SendCommandAndWait(i2cSequence, TimeSpan.FromSeconds(3), (sequence, bytes) =>
-=======
                 byte[] response = SendCommandAndWait(i2cSequence, TimeSpan.FromSeconds(3), (sequence, bytes) =>
->>>>>>> 2604f076
                 {
                     if (bytes.Length < 5)
                     {
@@ -1361,8 +1255,8 @@
             else
             {
                 FirmataCommandSequence command = SpiWrite(csPin, FirmataSpiCommand.SPI_WRITE, writeBytes, out _);
-                SendCommand(command);
-            }
+            SendCommand(command);
+        }
         }
 
         public void SpiTransfer(int csPin, ReadOnlySpan<byte> writeBytes, Span<byte> readBytes)
@@ -1542,7 +1436,7 @@
             lock (_synchronisationLock)
             {
                 _firmataStream?.WriteByte(0xFF);
-            }
+    }
         }
     }
 }