--- conflicted
+++ resolved
@@ -48,11 +48,7 @@
         }
 
         [Fact]
-<<<<<<< HEAD
-        public async void If_Button_Is_Held_Holding_Event_Fires()
-=======
         public async Task If_Button_Is_Held_Holding_Event_Fires()
->>>>>>> e73bcac8
         {
             bool pressed = false;
             bool holding = false;
