<<<<<<< HEAD
# DHTxx Sensors - Temperature and Humidity Sensors
=======
# DHTxx - Digital-Output Relative Humidity & Temperature Sensor Module
>>>>>>> d0aedc25

The DHT temperature and humidity sensors are very popular. This projects support DHT11, DHT12, DHT21(AM2301), DHT22(AM2302).

## Usage

### 1-Wire Protocol

```csharp
// GPIO Pin, DHT Type
using (DhtSensor dht = new DhtSensor(26, DhtType.DHT22))
{
    Temperature temperature = dht.Temperature;
    double humidity = dht.Humidity;
}
```

### I2C Protocol

Only DHT12 can use I2C protocol.

```csharp
I2cConnectionSettings settings = new I2cConnectionSettings(1, DhtSensor.DefaultI2cAddressDht12);
UnixI2cDevice device = new UnixI2cDevice(settings);

using (DhtSensor dht = new DhtSensor(device))
{
    Temperature temperature = dht.Temperature;
    double humidity = dht.Humidity;
}
```

## References

* **DHT11** [datasheet](https://cdn.datasheetspdf.com/pdf-down/D/H/T/DHT11-Aosong.pdf)
* **DHT12** [datasheet](https://cdn.datasheetspdf.com/pdf-down/D/H/T/DHT12-Aosong.pdf)
* **DHT21** [datasheet](https://cdn.datasheetspdf.com/pdf-down/A/M/2/AM2301-Aosong.pdf)
* **DHT22** [datasheet](https://cdn-shop.adafruit.com/datasheets/DHT22.pdf)<|MERGE_RESOLUTION|>--- conflicted
+++ resolved
@@ -1,8 +1,4 @@
-<<<<<<< HEAD
-# DHTxx Sensors - Temperature and Humidity Sensors
-=======
 # DHTxx - Digital-Output Relative Humidity & Temperature Sensor Module
->>>>>>> d0aedc25
 
 The DHT temperature and humidity sensors are very popular. This projects support DHT11, DHT12, DHT21(AM2301), DHT22(AM2302).
 
