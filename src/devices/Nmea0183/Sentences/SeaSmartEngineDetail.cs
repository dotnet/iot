--- conflicted
+++ resolved
@@ -42,11 +42,7 @@
         /// </summary>
         public SeaSmartEngineDetail(EngineData data)
         {
-<<<<<<< HEAD
-            Status = !data.Revolutions.Equals(RotationalSpeed.Zero, RotationalSpeed.Zero);
-=======
             Status = data.Status;
->>>>>>> d2cb9a2e
             OperatingTime = data.OperatingTime;
             Temperature = data.EngineTemperature;
             EngineNumber = data.EngineNo;
