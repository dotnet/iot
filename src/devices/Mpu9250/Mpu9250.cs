﻿// Licensed to the .NET Foundation under one or more agreements.
// The .NET Foundation licenses this file to you under the MIT license.

using System;
using System.Buffers.Binary;
using System.Device;
using System.Device.I2c;
using System.IO;
using System.Net.Http.Headers;
using System.Numerics;
using System.Security.Cryptography.X509Certificates;
using System.Threading;
using Iot.Device.Magnetometer;
using UnitsNet;

namespace Iot.Device.Imu
{
    /// <summary>
    /// MPU9250 class. MPU9250 has an embedded gyroscope, accelerometer and temperature. It is built on an MPU6500 and it does offers a magnetometer thru an embedded AK8963.
    /// </summary>
    public class Mpu9250 : Mpu6500
    {
        private Ak8963 _ak8963;
        private bool _shouldDispose;
        // Use for the first magnetometer read when switch to continuous 100 Hz
        private bool _firstContinuousRead = true;

        #region Magnetometer

        /// <summary>
        /// Get the magnetometer bias
        /// </summary>
        /// <remarks>
        /// Vector axes are the following:
        ///    +Z   +Y
        ///  \  |  /
        ///   \ | /
        ///    \|/
        ///    /|\
        ///   / | \
        ///  /  |  \
        ///         +X
        /// </remarks>
        public Vector3 MagnometerBias => new Vector3(_ak8963.MagnetometerBias.Y, _ak8963.MagnetometerBias.X, -_ak8963.MagnetometerBias.Z);

        /// <summary>
        /// Calibrate the magnetometer. Make sure your sensor is as far as possible of magnet.
        /// Move your sensor in all direction to make sure it will get enough data in all points of space
        /// Calculate as well the magnetometer bias
        /// </summary>
        /// <param name="calibrationCounts">number of points to read during calibration, default is 1000</param>
        /// <returns>Returns the factory calibration data</returns>
        public Vector3 CalibrateMagnetometer(int calibrationCounts = 1000)
        {
            if (_wakeOnMotion)
            {
                return Vector3.Zero;
            }

            // Run the calibration
            var calib = _ak8963.CalibrateMagnetometer(calibrationCounts);
            // Invert X and Y, don't change Z, this is a multiplication factor only
            // it should stay positive
            return new Vector3(calib.Y, calib.X, calib.Z);
        }

        /// <summary>
        /// True if there is a data to read
        /// </summary>
        public bool HasDataToRead => !(_wakeOnMotion && _ak8963.HasDataToRead);

        /// <summary>
        /// Check if the magnetometer version is the correct one (0x48)
        /// </summary>
        /// <returns>Returns the Magnetometer version number</returns>
        /// <remarks>When the wake on motion is on, you can't read the magnetometer, so this function returns 0</remarks>
        public byte GetMagnetometerVersion() => _wakeOnMotion ? (byte)0 : _ak8963.GetDeviceInfo();

        /// <summary>
        /// Read the magnetometer without bias correction and can wait for new data to be present
        /// </summary>
        /// <remarks>
        /// Vector axes are the following:
        ///    +Z   +Y
        ///  \  |  /
        ///   \ | /
        ///    \|/
        ///    /|\
        ///   / | \
        ///  /  |  \
        ///         +X
        /// </remarks>
        /// <param name="waitForData">true to wait for new data</param>
        /// <returns>The data from the magnetometer</returns>
        public Vector3 ReadMagnetometerWithoutCorrection(bool waitForData = true)
        {
            var readMag = _ak8963.ReadMagnetometerWithoutCorrection(waitForData, GetTimeout());
            _firstContinuousRead = false;
            return _wakeOnMotion ? Vector3.Zero : new Vector3(readMag.Y, readMag.X, -readMag.Z);
        }

        /// <summary>
        /// Read the magnetometer with bias correction and can wait for new data to be present
        /// </summary>
        /// <remarks>
        /// Vector axes are the following:
        ///    +Z   +Y
        ///  \  |  /
        ///   \ | /
        ///    \|/
        ///    /|\
        ///   / | \
        ///  /  |  \
        ///         +X
        /// </remarks>
        /// <param name="waitForData">true to wait for new data</param>
        /// <returns>The data from the magnetometer</returns>
        public Vector3 ReadMagnetometer(bool waitForData = true)
        {
            Vector3 magn = _ak8963.ReadMagnetometer(waitForData, GetTimeout());
            return new Vector3(magn.Y, magn.X, -magn.Z);
        }

        private TimeSpan GetTimeout()
        {
            TimeSpan timeout = TimeSpan.Zero;
            switch (_ak8963.MeasurementMode)
            {
                // TODO: find what is the value in the documentation, it should be pretty fast
                // But taking the same value as for the slowest one so th 8Hz one
                case MeasurementMode.SingleMeasurement:
                case MeasurementMode.ExternalTriggedMeasurement:
                case MeasurementMode.SelfTest:
                case MeasurementMode.ContinuousMeasurement8Hz:
                    // 8Hz measurement period plus 2 milliseconds
                    timeout = TimeSpan.FromMilliseconds(127);
                    break;
                case MeasurementMode.ContinuousMeasurement100Hz:
                    // 100Hz measurement period plus 2 milliseconds
                    // When switching to this mode, the first read can be longer than 10 ms. Tests shows up to 100 ms
                    timeout = _firstContinuousRead ? TimeSpan.FromMilliseconds(100) : TimeSpan.FromMilliseconds(12);
                    break;
                // Those cases are not measurement and should be 0 then
                case MeasurementMode.FuseRomAccess:
                case MeasurementMode.PowerDown:
                default:
                    break;
            }

            return timeout;
        }

        /// <summary>
        /// Select the magnetometer measurement mode
        /// </summary>
        public MeasurementMode MagnetometerMeasurementMode
        {
            get => _ak8963.MeasurementMode;
            set
            {
                _ak8963.MeasurementMode = value;
                if (value == MeasurementMode.ContinuousMeasurement100Hz)
                {
                    _firstContinuousRead = true;
                }
            }
        }

        /// <summary>
        /// Select the magnetometer output bit rate
        /// </summary>
        public OutputBitMode MagnetometerOutputBitMode
        {
            get => _ak8963.OutputBitMode;
            set => _ak8963.OutputBitMode = value;
        }

        /// <summary>
        /// Get the magnetometer hardware adjustment bias
        /// </summary>
        public Vector3 MagnetometerAdjustment => _ak8963.MagnetometerAdjustment;

        #endregion

        /// <summary>
        /// Initialize the MPU9250
        /// </summary>
        /// <param name="i2cDevice">The I2C device</param>
<<<<<<< HEAD
        /// <param name="autoDispose">Will automatically dispose the I2C device if true</param>
        /// <param name="i2CDeviceAk8963">An I2C Device for the AK8963 when exposed and not behind the MPU9250</param>
        public Mpu9250(I2cDevice i2cDevice, bool autoDispose = true, I2cDevice? i2CDeviceAk8963 = null)
=======
        /// <param name="shouldDispose">Will automatically dispose the I2C device if true</param>
        public Mpu9250(I2cDevice i2cDevice, bool shouldDispose = true)
>>>>>>> 2448868b
            : base(i2cDevice, true)
        {
            Reset();
            PowerOn();
            if (!CheckVersion())
            {
                throw new IOException($"This device does not contain the correct signature 0x71 for a MPU9250");
            }

            GyroscopeBandwidth = GyroscopeBandwidth.Bandwidth0250Hz;
            GyroscopeRange = GyroscopeRange.Range0250Dps;
            AccelerometerBandwidth = AccelerometerBandwidth.Bandwidth1130Hz;
            AccelerometerRange = AccelerometerRange.Range02G;
            // Setup I2C for the AK8963
            WriteRegister(Register.USER_CTRL, (byte)UserControls.I2C_MST_EN);
            // Speed of 400 kHz
            WriteRegister(Register.I2C_MST_CTRL, (byte)I2cBusFrequency.Frequency400kHz);
<<<<<<< HEAD
            _autoDispose = autoDispose;
            // There are 2 options to setup the Ak8963. Either the I2C address is exposed, either not.
            // Trying both and pick one of them
            if (i2CDeviceAk8963 == null)
            {
                try
                {
                    _ak8963 = new Ak8963(i2cDevice, new Ak8963Attached(), false);
                }
                catch (IOException ex)
                {
                    throw new IOException($"Please try to create an I2cDevice for the AK8963, it may be exposed", ex);
                }
            }
            else
            {
                _ak8963 = new Ak8963(i2CDeviceAk8963);
            }

=======
            _shouldDispose = shouldDispose;
            _ak8963 = new Ak8963(i2cDevice, new Ak8963Attached(), false);
>>>>>>> 2448868b
            if (!_ak8963.IsVersionCorrect())
            {
                // Try to reset the device first
                _ak8963.Reset();
                // Wait a bit
                if (!_ak8963.IsVersionCorrect())
                {
                    // Try to reset the I2C Bus
                    WriteRegister(Register.USER_CTRL, (byte)UserControls.I2C_MST_RST);
                    Thread.Sleep(100);
                    // Resetup again
                    WriteRegister(Register.USER_CTRL, (byte)UserControls.I2C_MST_EN);
                    WriteRegister(Register.I2C_MST_CTRL, (byte)I2cBusFrequency.Frequency400kHz);
                    // Poorly documented time to wait after the I2C bus reset
                    // Found out that waiting a little bit is needed. Exact time may be lower
                    Thread.Sleep(100);
                    // Try one more time
                    if (!_ak8963.IsVersionCorrect())
                    {
                        throw new IOException($"This device does not contain the correct signature 0x48 for a AK8963 embedded into the MPU9250");
                    }
                }
            }

            _ak8963.MeasurementMode = MeasurementMode.SingleMeasurement;
        }

        /// <summary>
        /// Return true if the version of MPU9250 is the correct one
        /// </summary>
        /// <returns>True if success</returns>
        internal new bool CheckVersion()
        {
            // Check if the version is thee correct one
            return ReadByte(Register.WHO_AM_I) == 0x71;
        }

        /// <summary>
        /// Setup the Wake On Motion. This mode generate a rising signal on pin INT
        /// You can catch it with a normal GPIO and place an interruption on it if supported
        /// Reading the sensor won't give any value until it wakes up periodically
        /// Only Accelerator data is available in this mode
        /// </summary>
        /// <param name="accelerometerThreshold">Threshold of magnetometer x/y/z axes. LSB = 4mg. Range is 0mg to 1020mg</param>
        /// <param name="acceleratorLowPower">Frequency used to measure data for the low power consumption mode</param>
        public new void SetWakeOnMotion(uint accelerometerThreshold, AccelerometerLowPowerFrequency acceleratorLowPower)
        {
            // We can't use the magnetometer, only Accelerometer will be measured
            _ak8963.MeasurementMode = MeasurementMode.PowerDown;
            base.SetWakeOnMotion(accelerometerThreshold, acceleratorLowPower);
        }

        /// <summary>
        /// Cleanup everything
        /// </summary>
        public new void Dispose()
        {
            if (_shouldDispose)
            {
                _i2cDevice?.Dispose();
                _i2cDevice = null!;
            }
        }

    }
}<|MERGE_RESOLUTION|>--- conflicted
+++ resolved
@@ -186,14 +186,9 @@
         /// Initialize the MPU9250
         /// </summary>
         /// <param name="i2cDevice">The I2C device</param>
-<<<<<<< HEAD
-        /// <param name="autoDispose">Will automatically dispose the I2C device if true</param>
+        /// <param name="shouldDispose">Will automatically dispose the I2C device if true</param>
         /// <param name="i2CDeviceAk8963">An I2C Device for the AK8963 when exposed and not behind the MPU9250</param>
-        public Mpu9250(I2cDevice i2cDevice, bool autoDispose = true, I2cDevice? i2CDeviceAk8963 = null)
-=======
-        /// <param name="shouldDispose">Will automatically dispose the I2C device if true</param>
-        public Mpu9250(I2cDevice i2cDevice, bool shouldDispose = true)
->>>>>>> 2448868b
+        public Mpu9250(I2cDevice i2cDevice, bool shouldDispose = true, I2cDevice? i2CDeviceAk8963 = null)
             : base(i2cDevice, true)
         {
             Reset();
@@ -211,8 +206,7 @@
             WriteRegister(Register.USER_CTRL, (byte)UserControls.I2C_MST_EN);
             // Speed of 400 kHz
             WriteRegister(Register.I2C_MST_CTRL, (byte)I2cBusFrequency.Frequency400kHz);
-<<<<<<< HEAD
-            _autoDispose = autoDispose;
+            _shouldDispose = shouldDispose;
             // There are 2 options to setup the Ak8963. Either the I2C address is exposed, either not.
             // Trying both and pick one of them
             if (i2CDeviceAk8963 == null)
@@ -231,10 +225,6 @@
                 _ak8963 = new Ak8963(i2CDeviceAk8963);
             }
 
-=======
-            _shouldDispose = shouldDispose;
-            _ak8963 = new Ak8963(i2cDevice, new Ak8963Attached(), false);
->>>>>>> 2448868b
             if (!_ak8963.IsVersionCorrect())
             {
                 // Try to reset the device first
