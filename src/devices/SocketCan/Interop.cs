﻿// Licensed to the .NET Foundation under one or more agreements.
// The .NET Foundation licenses this file to you under the MIT license.

// Disable these StyleCop rules for this file, as we are using native names here.
#pragma warning disable SA1300 // Element should begin with upper-case letter
#pragma warning disable SA1307 // Field should begin with upper-case letter
#pragma warning disable SX1309 // Field should begin with an underscore

using System;
using System.IO;
using System.Net;
using System.Net.Sockets;
using System.Runtime.InteropServices;
using System.Text;

namespace Iot.Device.SocketCan
{
    internal class Interop
    {
        private const int AF_CAN = 29;

        // SFF = Standard Frame Format - 11 bit
        public const uint CAN_SFF_MASK = 0x000007FF;

        // EFF = Extended Frame Format - 29 bit
        public const uint CAN_EFF_MASK = 0x1FFFFFFF;
        public const uint CAN_ERR_MASK = 0x1FFFFFFF;

        public const int SOL_CAN_BASE = 100;
        public const int SOL_CAN_RAW = SOL_CAN_BASE + (int)CanProtocol.CAN_RAW;

        [DllImport("libc", EntryPoint = "ioctl", CallingConvention = CallingConvention.Cdecl)]
        private static extern int Ioctl3(int fd, uint request, ref ifreq ifr);

        [DllImport("libc", EntryPoint = "setsockopt", CallingConvention = CallingConvention.Cdecl)]
        private static unsafe extern int SetSocketOpt(int fd, int level, int optName, byte* optVal, int optlen);

<<<<<<< HEAD
        public static unsafe void Write(SafeHandle handle, byte* buffer, int length)
        {
            int totalBytesWritten = 0;
            while (totalBytesWritten < length)
            {
                int bytesWritten = Interop.SocketWrite((int)handle.DangerousGetHandle(), buffer, length);
                if (bytesWritten < 0)
                {
                    throw new IOException("`write` operation failed");
                }

                totalBytesWritten += bytesWritten;
            }
        }

        public static unsafe int Read(SafeHandle handle, byte* buffer, int length)
        {
            int bytesRead = Interop.SocketRead((int)handle.DangerousGetHandle(), buffer, length);
            if (bytesRead < 0)
            {
                throw new IOException("`read` operation failed");
            }

            return bytesRead;
        }

        public static void CloseSocket(IntPtr fd) =>
            CloseSocket((int)fd);

        public static IntPtr CreateCanRawSocket(string networkInterface)
        {
            const int SOCK_RAW = 3;
            int socket = CreateNativeSocket(PF_CAN, SOCK_RAW, CanProtocol.CAN_RAW);

            if (socket == -1)
            {
                throw new IOException("CAN socket could not be created");
            }

            BindToInterface(socket, networkInterface);

            return new IntPtr(socket);
        }

        public static bool SetCanRawSocketOption<T>(SafeHandle handle, CanSocketOption optName, ReadOnlySpan<T> data)
=======
        public static bool SetCanRawSocketOption<T>(Socket socket, CanSocketOption optName, ReadOnlySpan<T> data)
>>>>>>> 7c2952ee
            where T : struct =>
            SetSocketOption(socket.Handle, SOL_CAN_RAW, optName, data);

        private static unsafe bool SetSocketOption<T>(IntPtr fd, int level, CanSocketOption optName, ReadOnlySpan<T> data)
            where T : struct
        {
            ReadOnlySpan<byte> buf = MemoryMarshal.AsBytes(data);
            fixed (byte* pinned = buf)
            {
                return SetSocketOpt((int)fd, level, (int)optName, pinned, buf.Length) == 0;
            }
        }

        public static SocketAddress GetCanSocketAddress(Socket socket, string name)
        {
            var canSockAddr = new CanSocketAddress()
            {
                can_family = AF_CAN,
                can_ifindex = Interop.GetInterfaceIndex(socket.Handle, name),
                tx_id = 0,
                rx_id = 0
            };

            var size = Marshal.SizeOf(canSockAddr);
            byte[] buffer = new byte[size];

            IntPtr ptr = Marshal.AllocHGlobal(size);
            Marshal.StructureToPtr(canSockAddr, ptr, true);
            Marshal.Copy(ptr, buffer, 0, size);
            Marshal.FreeHGlobal(ptr);

            var sockAddr = new SocketAddress(AddressFamily.ControllerAreaNetwork, Marshal.SizeOf(typeof(CanSocketAddress)));
            for (int i = 0; i < size; i++)
            {
                sockAddr[i] = buffer[i];
            }

            return sockAddr;
        }

        private static unsafe int GetInterfaceIndex(IntPtr fd, string name)
        {
            const uint SIOCGIFINDEX = 0x8933;
            const int MaxLen = ifreq.IFNAMSIZ - 1;

            if (name.Length >= MaxLen)
            {
                throw new ArgumentException(nameof(name), $"Value exceeds maximum allowed length of {MaxLen} size.");
            }

            ifreq ifr = new ifreq();
            fixed (char* inIntefaceName = name)
            {
                int written = Encoding.ASCII.GetBytes(inIntefaceName, name.Length, ifr.ifr_name, MaxLen);
                ifr.ifr_name[written] = 0;
            }

            int ret = Ioctl3(fd.ToInt32(), SIOCGIFINDEX, ref ifr);
            if (ret == -1)
            {
                throw new IOException($"Could not get interface index for `{name}`");
            }

            return ifr.ifr_ifindex;
        }

        internal unsafe struct ifreq
        {
            internal const int IFNAMSIZ = 16;
            public fixed byte ifr_name[IFNAMSIZ];
            public int ifr_ifindex;
            private fixed byte _padding[IFNAMSIZ - sizeof(int)];

        }

        internal struct CanSocketAddress
        {
            public short can_family;
            public int can_ifindex;
            public uint rx_id;
            public uint tx_id;
        }

        internal struct CanFilter
        {
            public uint can_id;
            public uint can_mask;
        }

        [StructLayout(LayoutKind.Sequential)]
        internal unsafe struct CanFdFrame
        {
            private const int CANFD_MAX_DLEN = 64;
            // can_id includes EFF, RTR and ERR flags
            public uint can_id;
            public byte len;
            private CanFdFlags flags;
            private byte _res0;
            private byte _res1;
            public fixed byte data[CANFD_MAX_DLEN];
        }

        internal enum CanProtocol : int
        {
            CAN_RAW = 1,
            // Broadcast Manager
            CAN_BCM = 2,
            // VAG Transport Protocol v1.6
            CAN_TP16 = 3,
            // VAG Transport Protocol v2.0
            CAN_TP20 = 4,
            // Bosch MCNet
            CAN_MCNET = 5,
            // ISO 15765-2 Transport Protocol
            CAN_ISOTP = 6,
            CAN_NPROTO = 7,
        }

        internal enum CanSocketOption : int
        {
            // set 0 .. n can_filter(s)
            CAN_RAW_FILTER = 1,
            // set filter for error frames
            CAN_RAW_ERR_FILTER,
            // local loopback (default:on)
            CAN_RAW_LOOPBACK,
            // receive my own msgs (default:off)
            CAN_RAW_RECV_OWN_MSGS,
            // allow CAN FD frames (default:off)
            CAN_RAW_FD_FRAMES,
            // all filters must match to trigger
            CAN_RAW_JOIN_FILTERS,
        }

        [Flags]
        internal enum CanFdFlags : byte
        {
            CANFD_BRS = 0x01,
            CANFD_ESI = 0x02,
        }
    }
}<|MERGE_RESOLUTION|>--- conflicted
+++ resolved
@@ -10,7 +10,9 @@
 using System.IO;
 using System.Net;
 using System.Net.Sockets;
+using System.Reflection;
 using System.Runtime.InteropServices;
+using System.Runtime.Serialization;
 using System.Text;
 
 namespace Iot.Device.SocketCan
@@ -35,55 +37,7 @@
         [DllImport("libc", EntryPoint = "setsockopt", CallingConvention = CallingConvention.Cdecl)]
         private static unsafe extern int SetSocketOpt(int fd, int level, int optName, byte* optVal, int optlen);
 
-<<<<<<< HEAD
-        public static unsafe void Write(SafeHandle handle, byte* buffer, int length)
-        {
-            int totalBytesWritten = 0;
-            while (totalBytesWritten < length)
-            {
-                int bytesWritten = Interop.SocketWrite((int)handle.DangerousGetHandle(), buffer, length);
-                if (bytesWritten < 0)
-                {
-                    throw new IOException("`write` operation failed");
-                }
-
-                totalBytesWritten += bytesWritten;
-            }
-        }
-
-        public static unsafe int Read(SafeHandle handle, byte* buffer, int length)
-        {
-            int bytesRead = Interop.SocketRead((int)handle.DangerousGetHandle(), buffer, length);
-            if (bytesRead < 0)
-            {
-                throw new IOException("`read` operation failed");
-            }
-
-            return bytesRead;
-        }
-
-        public static void CloseSocket(IntPtr fd) =>
-            CloseSocket((int)fd);
-
-        public static IntPtr CreateCanRawSocket(string networkInterface)
-        {
-            const int SOCK_RAW = 3;
-            int socket = CreateNativeSocket(PF_CAN, SOCK_RAW, CanProtocol.CAN_RAW);
-
-            if (socket == -1)
-            {
-                throw new IOException("CAN socket could not be created");
-            }
-
-            BindToInterface(socket, networkInterface);
-
-            return new IntPtr(socket);
-        }
-
-        public static bool SetCanRawSocketOption<T>(SafeHandle handle, CanSocketOption optName, ReadOnlySpan<T> data)
-=======
         public static bool SetCanRawSocketOption<T>(Socket socket, CanSocketOption optName, ReadOnlySpan<T> data)
->>>>>>> 7c2952ee
             where T : struct =>
             SetSocketOption(socket.Handle, SOL_CAN_RAW, optName, data);
 
