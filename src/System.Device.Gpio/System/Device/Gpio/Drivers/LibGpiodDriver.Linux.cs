﻿// Licensed to the .NET Foundation under one or more agreements.
// The .NET Foundation licenses this file to you under the MIT license.
// See the LICENSE file in the project root for more information

using System.Collections.Generic;
using System.Threading;
using System.Runtime.InteropServices;
using System.Collections.Concurrent;

namespace System.Device.Gpio.Drivers
{
    public class LibGpiodDriver : UnixDriver
    {
        private static string s_consumerName = System.Diagnostics.Process.GetCurrentProcess().ProcessName;
        private readonly object _pinNumberLock;
        private readonly ConcurrentDictionary<int, SafeLineHandle> _pinNumberToSafeLineHandle;
        private readonly ConcurrentDictionary<int, LibGpiodDriverEventHandler> _pinNumberToEventHandler;
        private readonly int _pinCount;
        private SafeChipHandle _chip;

        protected internal override int PinCount => _pinCount;

        // for use the bias flags we need libgpiod version 1.5 or later
        private static bool IsLibgpiodVersion1_5orHigher()
        {
            IntPtr libgpiodVersionPtr = Interop.libgpiod.gpiod_version_string();
            string libgpiodVersionMatch = Marshal.PtrToStringAnsi(libgpiodVersionPtr);
            Version libgpiodVersion = new Version(libgpiodVersionMatch);

            return (libgpiodVersion.Major >= 1 && libgpiodVersion.Minor >= 5);
        }

        private static bool s_isLibgpiodVersion1_5orHigher = IsLibgpiodVersion1_5orHigher();

        private enum RequestFlag : ulong
        {
            GPIOD_LINE_REQUEST_FLAG_OPEN_DRAIN = (1UL << 0),
            GPIOD_LINE_REQUEST_FLAG_OPEN_SOURCE = (1UL << 1),
            GPIOD_LINE_REQUEST_FLAG_ACTIVE_LOW = (1UL << 2),
            GPIOD_LINE_REQUEST_FLAG_BIAS_DISABLE = (1UL << 3),
            GPIOD_LINE_REQUEST_FLAG_BIAS_PULL_DOWN = (1UL << 4),
            GPIOD_LINE_REQUEST_FLAG_BIAS_PULL_UP = (1UL << 5)
        }

        public LibGpiodDriver(int gpioChip = 0)
        {
            try
            {
                _pinNumberLock = new object();
                _chip = Interop.libgpiod.gpiod_chip_open_by_number(gpioChip);
                if (_chip == null)
                {
                    throw ExceptionHelper.GetIOException(ExceptionResource.NoChipFound, Marshal.GetLastWin32Error());
                }

                _pinCount = Interop.libgpiod.gpiod_chip_num_lines(_chip);
                _pinNumberToEventHandler = new ConcurrentDictionary<int, LibGpiodDriverEventHandler>();
                _pinNumberToSafeLineHandle = new ConcurrentDictionary<int, SafeLineHandle>();
            }
            catch (DllNotFoundException)
            {
                throw ExceptionHelper.GetPlatformNotSupportedException(ExceptionResource.LibGpiodNotInstalled);
            }
        }

        protected internal override void AddCallbackForPinValueChangedEvent(int pinNumber, PinEventTypes eventTypes, PinChangeEventHandler callback)
        {
            if ((eventTypes & PinEventTypes.Rising) != 0 || (eventTypes & PinEventTypes.Falling) != 0)
            {
                LibGpiodDriverEventHandler eventHandler = _pinNumberToEventHandler.GetOrAdd(pinNumber, PopulateEventHandler);

                if ((eventTypes & PinEventTypes.Rising) != 0)
                {
                    eventHandler.ValueRising += callback;
                }

                if ((eventTypes & PinEventTypes.Falling) != 0)
                {
                    eventHandler.ValueFalling += callback;
                }
            }
            else
            {
                throw ExceptionHelper.GetArgumentException(ExceptionResource.InvalidEventType);
            }
        }

        private LibGpiodDriverEventHandler PopulateEventHandler(int pinNumber)
        {
            lock (_pinNumberLock)
            {
                if (_pinNumberToSafeLineHandle.TryGetValue(pinNumber, out SafeLineHandle pinHandle))
                {
                    if (!Interop.libgpiod.gpiod_line_is_free(pinHandle))
                    {
                        pinHandle.Dispose();
                        pinHandle = Interop.libgpiod.gpiod_chip_get_line(_chip, pinNumber);
                        _pinNumberToSafeLineHandle[pinNumber] = pinHandle;
                    }
                }

                return new LibGpiodDriverEventHandler(pinNumber, pinHandle);
            }
        }

        protected internal override void ClosePin(int pinNumber)
        {
            lock (_pinNumberLock)
            {
                if (_pinNumberToSafeLineHandle.TryGetValue(pinNumber, out SafeLineHandle pinHandle) &&
                    !IsListeningEvent(pinNumber))
                {
                    pinHandle?.Dispose();
                    // We know this works
                    _pinNumberToSafeLineHandle.TryRemove(pinNumber, out _);
                }
            }
        }

        private bool IsListeningEvent(int pinNumber)
        {
            return _pinNumberToEventHandler.ContainsKey(pinNumber);
        }

        protected internal override int ConvertPinNumberToLogicalNumberingScheme(int pinNumber) =>
            throw ExceptionHelper.GetPlatformNotSupportedException(ExceptionResource.ConvertPinNumberingSchemaError);

        protected internal override PinMode GetPinMode(int pinNumber)
        {
            lock (_pinNumberLock)
            {
                if (!_pinNumberToSafeLineHandle.TryGetValue(pinNumber, out SafeLineHandle pinHandle))
                {
                    throw ExceptionHelper.GetInvalidOperationException(ExceptionResource.PinNotOpenedError,
                        pin: pinNumber);
                }

                return pinHandle.PinMode;
            }
        }

        protected internal override bool IsPinModeSupported(int pinNumber, PinMode mode)
        {
            switch (mode)
            {
                case PinMode.Input:
                    return true;
                case PinMode.InputPullDown:
                case PinMode.InputPullUp:
                    return s_isLibgpiodVersion1_5orHigher;
                case PinMode.Output:
                    return true;
                default:
                    return false;
            }
        }

        protected internal override void OpenPin(int pinNumber)
        {
            lock (_pinNumberLock)
            {
                if (_pinNumberToSafeLineHandle.TryGetValue(pinNumber, out _))
                {
                    return;
                }

                SafeLineHandle pinHandle = Interop.libgpiod.gpiod_chip_get_line(_chip, pinNumber);
                if (pinHandle == null)
                {
                    throw ExceptionHelper.GetIOException(ExceptionResource.OpenPinError, Marshal.GetLastWin32Error());
                }

                _pinNumberToSafeLineHandle.TryAdd(pinNumber, pinHandle);
            }
        }

        protected internal override PinValue Read(int pinNumber)
        {
            if (_pinNumberToSafeLineHandle.TryGetValue(pinNumber, out SafeLineHandle pinHandle))
            {
                int result = Interop.libgpiod.gpiod_line_get_value(pinHandle);
                if (result == -1)
                {
                        throw ExceptionHelper.GetIOException(ExceptionResource.ReadPinError, Marshal.GetLastWin32Error(), pinNumber);
                }

                return result;
            }

            throw ExceptionHelper.GetInvalidOperationException(ExceptionResource.PinNotOpenedError, pin: pinNumber);
        }

        protected internal override void RemoveCallbackForPinValueChangedEvent(int pinNumber, PinChangeEventHandler callback)
        {
            if (_pinNumberToEventHandler.TryGetValue(pinNumber, out LibGpiodDriverEventHandler eventHandler))
            {
                eventHandler.ValueFalling -= callback;
                eventHandler.ValueRising -= callback;
                if (eventHandler.IsCallbackListEmpty())
                {
                    _pinNumberToEventHandler.TryRemove(pinNumber, out eventHandler);
                    eventHandler.Dispose();
                }
            }
            else
            {
                throw ExceptionHelper.GetInvalidOperationException(ExceptionResource.NotListeningForEventError);
            }
        }

        protected internal override void SetPinMode(int pinNumber, PinMode mode)
        {
            int requestResult = -1;
            if (_pinNumberToSafeLineHandle.TryGetValue(pinNumber, out SafeLineHandle pinHandle))
            {
<<<<<<< HEAD
                switch (mode)
                {
                    case PinMode.Input:
                        requestResult = Interop.libgpiod.gpiod_line_request_input(pinHandle, s_consumerName);
                        break;
                    case PinMode.InputPullDown:
                        requestResult = Interop.libgpiod.gpiod_line_request_input_flags(pinHandle, s_consumerName, (int)RequestFlag.GPIOD_LINE_REQUEST_FLAG_BIAS_PULL_DOWN);
                        break;
                    case PinMode.InputPullUp:
                        requestResult = Interop.libgpiod.gpiod_line_request_input_flags(pinHandle, s_consumerName, (int)RequestFlag.GPIOD_LINE_REQUEST_FLAG_BIAS_PULL_UP);
                        break;
                    case PinMode.Output:
                        requestResult = Interop.libgpiod.gpiod_line_request_output(pinHandle, s_consumerName);
                        break;
=======
                if (mode == PinMode.Input)
                {
                        requestResult = Interop.libgpiod.gpiod_line_request_input(pinHandle, s_consumerName);
                }
                else
                {
                        requestResult = Interop.libgpiod.gpiod_line_request_output(pinHandle, s_consumerName);
>>>>>>> 166f07ac
                }

                pinHandle.PinMode = mode;
            }

            if (requestResult == -1)
            {
                throw ExceptionHelper.GetIOException(ExceptionResource.SetPinModeError, Marshal.GetLastWin32Error(), pinNumber);
            }
        }

        protected internal override WaitForEventResult WaitForEvent(int pinNumber, PinEventTypes eventTypes, CancellationToken cancellationToken)
        {
            if ((eventTypes & PinEventTypes.Rising) != 0 || (eventTypes & PinEventTypes.Falling) != 0)
            {
                LibGpiodDriverEventHandler eventHandler = _pinNumberToEventHandler.GetOrAdd(pinNumber, PopulateEventHandler);

                if ((eventTypes & PinEventTypes.Rising) != 0)
                {
                    eventHandler.ValueRising += Callback;
                }

                if ((eventTypes & PinEventTypes.Falling) != 0)
                {
                    eventHandler.ValueFalling += Callback;
                }

                bool eventOccurred = false;
                PinEventTypes typeOfEventOccured = PinEventTypes.None;
                void Callback(object o, PinValueChangedEventArgs e)
                {
                    eventOccurred = true;
                    typeOfEventOccured = e.ChangeType;
                }

                WaitForEventResult(cancellationToken, eventHandler.CancellationTokenSource.Token, ref eventOccurred);
                RemoveCallbackForPinValueChangedEvent(pinNumber, Callback);

                return new WaitForEventResult
                {
                    TimedOut = !eventOccurred,
                    EventTypes = eventOccurred ? typeOfEventOccured : PinEventTypes.None,
                };
            }
            else
            {
                throw ExceptionHelper.GetArgumentException(ExceptionResource.InvalidEventType);
            }
        }

        private void WaitForEventResult(CancellationToken sourceToken, CancellationToken parentToken, ref bool eventOccurred)
        {
            while (!(sourceToken.IsCancellationRequested || parentToken.IsCancellationRequested || eventOccurred))
            {
                Thread.Sleep(1);
            }
        }

        protected internal override void Write(int pinNumber, PinValue value)
        {
            if (!_pinNumberToSafeLineHandle.TryGetValue(pinNumber, out SafeLineHandle pinHandle))
            {
                throw ExceptionHelper.GetInvalidOperationException(ExceptionResource.PinNotOpenedError,
                    pin: pinNumber);
            }

            Interop.libgpiod.gpiod_line_set_value(pinHandle, (value == PinValue.High) ? 1 : 0);
        }

        protected override void Dispose(bool disposing)
        {
            if (_pinNumberToEventHandler != null)
            {
                foreach (KeyValuePair<int, LibGpiodDriverEventHandler> kv in _pinNumberToEventHandler)
                {
                    LibGpiodDriverEventHandler eventHandler = kv.Value;
                    eventHandler.Dispose();
                }

                _pinNumberToEventHandler.Clear();
            }

            if (_pinNumberToSafeLineHandle != null)
            {
                foreach (int pin in _pinNumberToSafeLineHandle.Keys)
                {
                    if (_pinNumberToSafeLineHandle.TryGetValue(pin, out SafeLineHandle pinHandle))
                    {
                        pinHandle?.Dispose();
                    }
                }

                _pinNumberToSafeLineHandle.Clear();
            }

            _chip?.Dispose();
            _chip = null;

            base.Dispose(disposing);
        }
    }
}<|MERGE_RESOLUTION|>--- conflicted
+++ resolved
@@ -213,7 +213,6 @@
             int requestResult = -1;
             if (_pinNumberToSafeLineHandle.TryGetValue(pinNumber, out SafeLineHandle pinHandle))
             {
-<<<<<<< HEAD
                 switch (mode)
                 {
                     case PinMode.Input:
@@ -228,15 +227,6 @@
                     case PinMode.Output:
                         requestResult = Interop.libgpiod.gpiod_line_request_output(pinHandle, s_consumerName);
                         break;
-=======
-                if (mode == PinMode.Input)
-                {
-                        requestResult = Interop.libgpiod.gpiod_line_request_input(pinHandle, s_consumerName);
-                }
-                else
-                {
-                        requestResult = Interop.libgpiod.gpiod_line_request_output(pinHandle, s_consumerName);
->>>>>>> 166f07ac
                 }
 
                 pinHandle.PinMode = mode;
