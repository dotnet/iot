﻿// Licensed to the .NET Foundation under one or more agreements.
// The .NET Foundation licenses this file to you under the MIT license.

using System.Collections.Concurrent;
using System.Device.Gpio.Drivers;
using System.Threading;
using System.Threading.Tasks;
using Microsoft.Win32;

namespace System.Device.Gpio;

/// <summary>
/// Represents a general-purpose I/O (GPIO) controller.
/// </summary>
public class GpioController : IDisposable
{
    // Constants used to check the hardware on linux
    private const string CpuInfoPath = "/proc/cpuinfo";
    private const string RaspberryPiHardware = "BCM2835";

    // Constants used to check the hardware on Windows
    private const string BaseBoardProductRegistryValue = @"SYSTEM\HardwareConfig\Current\BaseBoardProduct";
    private const string RaspberryPi2Product = "Raspberry Pi 2";
    private const string RaspberryPi3Product = "Raspberry Pi 3";

    private const string HummingBoardProduct = "HummingBoard-Edge";
    private const string HummingBoardHardware = @"Freescale i.MX6 Quad/DualLite (Device Tree)";

    /// <summary>
    /// If a pin element exists, that pin is open. Uses current controller's numbering scheme
    /// </summary>
    private readonly ConcurrentDictionary<int, PinValue?> _openPins;
    private GpioDriver _driver;

    /// <summary>
    /// Initializes a new instance of the <see cref="GpioController"/> class that will use the logical pin numbering scheme as default.
    /// </summary>
    public GpioController()
        : this(PinNumberingScheme.Logical)
    {
    }

    /// <summary>
    /// Initializes a new instance of the <see cref="GpioController"/> class that will use the specified numbering scheme and driver.
    /// </summary>
    /// <param name="numberingScheme">The numbering scheme used to represent pins provided by the controller.</param>
    /// <param name="driver">The driver that manages all of the pin operations for the controller.</param>
    public GpioController(PinNumberingScheme numberingScheme, GpioDriver driver)
    {
        _driver = driver;
        NumberingScheme = numberingScheme;
        _openPins = new ConcurrentDictionary<int, PinValue?>();
    }

    /// <summary>
    /// Initializes a new instance of the <see cref="GpioController"/> class that will use the specified numbering scheme.
    /// The controller will default to use the driver that best applies given the platform the program is executing on.
    /// </summary>
    /// <param name="numberingScheme">The numbering scheme used to represent pins provided by the controller.</param>
    public GpioController(PinNumberingScheme numberingScheme)
        : this(numberingScheme, GetBestDriverForBoard())
    {
    }

    /// <summary>
    /// The numbering scheme used to represent pins provided by the controller.
    /// </summary>
    public PinNumberingScheme NumberingScheme { get; }

<<<<<<< HEAD
        /// <summary>
        /// Opens a pin in order for it to be ready to use.
        /// The driver attempts to open the pin without changing its mode or value.
        /// </summary>
        /// <param name="pinNumber">The pin number in the controller's numbering scheme.</param>
        public GpioPin OpenPin(int pinNumber)
        {
            if (IsPinOpen(pinNumber))
            {
                throw new InvalidOperationException($"Pin {pinNumber} is already open.");
            }

            OpenPinCore(pinNumber);
            _openPins.TryAdd(pinNumber, null);
            return new GpioPin(pinNumber, this);
        }
=======
    /// <summary>
    /// The number of pins provided by the controller.
    /// </summary>
    public virtual int PinCount => _driver.PinCount;

    /// <summary>
    /// Gets the logical pin number in the controller's numbering scheme.
    /// </summary>
    /// <param name="pinNumber">The pin number</param>
    /// <returns>The logical pin number in the controller's numbering scheme.</returns>
    protected virtual int GetLogicalPinNumber(int pinNumber)
    {
        return (NumberingScheme == PinNumberingScheme.Logical) ? pinNumber : _driver.ConvertPinNumberToLogicalNumberingScheme(pinNumber);
    }
>>>>>>> 5e356660

    /// <summary>
    /// Opens a pin in order for it to be ready to use.
    /// The driver attempts to open the pin without changing its mode or value.
    /// </summary>
    /// <param name="pinNumber">The pin number in the controller's numbering scheme.</param>
    public void OpenPin(int pinNumber)
    {
        if (IsPinOpen(pinNumber))
        {
            throw new InvalidOperationException($"Pin {pinNumber} is already open.");
        }

<<<<<<< HEAD
        /// <summary>
        /// Opens a pin and sets it to a specific mode.
        /// </summary>
        /// <param name="pinNumber">The pin number in the controller's numbering scheme.</param>
        /// <param name="mode">The mode to be set.</param>
        public GpioPin OpenPin(int pinNumber, PinMode mode)
        {
            var pin = OpenPin(pinNumber);
            SetPinMode(pinNumber, mode);
            return pin;
        }

        /// <summary>
        /// Opens a pin and sets it to a specific mode and value.
        /// </summary>
        /// <param name="pinNumber">The pin number in the controller's numbering scheme.</param>
        /// <param name="mode">The mode to be set.</param>
        /// <param name="initialValue">The initial value to be set if the mode is output. The driver will attempt to set the mode without causing glitches to the other value.
        /// (if <paramref name="initialValue"/> is <see cref="PinValue.High"/>, the pin should not glitch to low during open)</param>
        public GpioPin OpenPin(int pinNumber, PinMode mode, PinValue initialValue)
        {
            var pin = OpenPin(pinNumber);
            // Set the desired initial value
            _openPins[pinNumber] = initialValue;

            SetPinMode(pinNumber, mode);
            return pin;
        }
=======
        OpenPinCore(pinNumber);
        _openPins.TryAdd(pinNumber, null);
    }

    /// <summary>
    /// Opens a pin in order for it to be ready to use.
    /// </summary>
    /// <param name="pinNumber">The pin number in the controller's numbering scheme.</param>
    protected virtual void OpenPinCore(int pinNumber)
    {
        int logicalPinNumber = GetLogicalPinNumber(pinNumber);
        _driver.OpenPin(logicalPinNumber);
    }

    /// <summary>
    /// Opens a pin and sets it to a specific mode.
    /// </summary>
    /// <param name="pinNumber">The pin number in the controller's numbering scheme.</param>
    /// <param name="mode">The mode to be set.</param>
    public void OpenPin(int pinNumber, PinMode mode)
    {
        OpenPin(pinNumber);
        SetPinMode(pinNumber, mode);
    }
>>>>>>> 5e356660

    /// <summary>
    /// Opens a pin and sets it to a specific mode and value.
    /// </summary>
    /// <param name="pinNumber">The pin number in the controller's numbering scheme.</param>
    /// <param name="mode">The mode to be set.</param>
    /// <param name="initialValue">The initial value to be set if the mode is output. The driver will attempt to set the mode without causing glitches to the other value.
    /// (if <paramref name="initialValue"/> is <see cref="PinValue.High"/>, the pin should not glitch to low during open)</param>
    public void OpenPin(int pinNumber, PinMode mode, PinValue initialValue)
    {
        OpenPin(pinNumber);
        // Set the desired initial value
        _openPins[pinNumber] = initialValue;

        SetPinMode(pinNumber, mode);
    }

    /// <summary>
    /// Closes an open pin.
    /// If allowed by the driver, the state of the pin is not changed.
    /// </summary>
    /// <param name="pinNumber">The pin number in the controller's numbering scheme.</param>
    public void ClosePin(int pinNumber)
    {
        if (!IsPinOpen(pinNumber))
        {
            throw new InvalidOperationException($"Can not close pin {pinNumber} because it is not open.");
        }

        ClosePinCore(pinNumber);
        _openPins.TryRemove(pinNumber, out _);
    }

    /// <summary>
    /// Closes an open pin.
    /// </summary>
    /// <param name="pinNumber">The pin number in the controller's numbering scheme.</param>
    protected virtual void ClosePinCore(int pinNumber)
    {
        int logicalPinNumber = GetLogicalPinNumber(pinNumber);
        _driver.ClosePin(logicalPinNumber);
    }

    /// <summary>
    /// Sets the mode to a pin.
    /// </summary>
    /// <param name="pinNumber">The pin number in the controller's numbering scheme.</param>
    /// <param name="mode">The mode to be set.</param>
    public virtual void SetPinMode(int pinNumber, PinMode mode)
    {
        if (!IsPinOpen(pinNumber))
        {
            throw new InvalidOperationException($"Can not set a mode to pin {pinNumber} because it is not open.");
        }

        int logicalPinNumber = GetLogicalPinNumber(pinNumber);
        if (!IsPinModeSupported(pinNumber, mode))
        {
            throw new InvalidOperationException($"Pin {pinNumber} does not support mode {mode}.");
        }

        if (_openPins.TryGetValue(pinNumber, out var desired) && desired.HasValue)
        {
            _driver.SetPinMode(logicalPinNumber, mode, desired.Value);
        }
        else
        {
            _driver.SetPinMode(logicalPinNumber, mode);
        }
    }

    /// <summary>
    /// Gets the mode of a pin.
    /// </summary>
    /// <param name="pinNumber">The pin number in the controller's numbering scheme.</param>
    /// <returns>The mode of the pin.</returns>
    public virtual PinMode GetPinMode(int pinNumber)
    {
        if (!IsPinOpen(pinNumber))
        {
            throw new InvalidOperationException($"Can not get the mode of pin {pinNumber} because it is not open.");
        }

        int logicalPinNumber = GetLogicalPinNumber(pinNumber);
        return _driver.GetPinMode(logicalPinNumber);
    }

    /// <summary>
    /// Checks if a specific pin is open.
    /// </summary>
    /// <param name="pinNumber">The pin number in the controller's numbering scheme.</param>
    /// <returns>The status if the pin is open or closed.</returns>
    public bool IsPinOpen(int pinNumber)
    {
        return _openPins.ContainsKey(pinNumber);
    }

    /// <summary>
    /// Checks if a pin supports a specific mode.
    /// </summary>
    /// <param name="pinNumber">The pin number in the controller's numbering scheme.</param>
    /// <param name="mode">The mode to check.</param>
    /// <returns>The status if the pin supports the mode.</returns>
    public virtual bool IsPinModeSupported(int pinNumber, PinMode mode)
    {
        int logicalPinNumber = GetLogicalPinNumber(pinNumber);
        return _driver.IsPinModeSupported(logicalPinNumber, mode);
    }

    /// <summary>
    /// Reads the current value of a pin.
    /// </summary>
    /// <param name="pinNumber">The pin number in the controller's numbering scheme.</param>
    /// <returns>The value of the pin.</returns>
    public virtual PinValue Read(int pinNumber)
    {
        if (!IsPinOpen(pinNumber))
        {
            throw new InvalidOperationException($"Can not read from pin {pinNumber} because it is not open.");
        }

        int logicalPinNumber = GetLogicalPinNumber(pinNumber);
        return _driver.Read(logicalPinNumber);
    }

    /// <summary>
    /// Writes a value to a pin.
    /// </summary>
    /// <param name="pinNumber">The pin number in the controller's numbering scheme.</param>
    /// <param name="value">The value to be written to the pin.</param>
    public virtual void Write(int pinNumber, PinValue value)
    {
        if (!IsPinOpen(pinNumber))
        {
            throw new InvalidOperationException($"Can not write to pin {pinNumber} because it is not open.");
        }

        int logicalPinNumber = GetLogicalPinNumber(pinNumber);

        _openPins[pinNumber] = value;

        if (_driver.GetPinMode(logicalPinNumber) != PinMode.Output)
        {
            return;
        }

        _driver.Write(logicalPinNumber, value);
    }

    /// <summary>
    /// Blocks execution until an event of type eventType is received or a period of time has expired.
    /// </summary>
    /// <param name="pinNumber">The pin number in the controller's numbering scheme.</param>
    /// <param name="eventTypes">The event types to wait for.</param>
    /// <param name="timeout">The time to wait for the event.</param>
    /// <returns>A structure that contains the result of the waiting operation.</returns>
    public WaitForEventResult WaitForEvent(int pinNumber, PinEventTypes eventTypes, TimeSpan timeout)
    {
        using CancellationTokenSource tokenSource = new CancellationTokenSource(timeout);
        return WaitForEvent(pinNumber, eventTypes, tokenSource.Token);
    }

    /// <summary>
    /// Blocks execution until an event of type eventType is received or a cancellation is requested.
    /// </summary>
    /// <param name="pinNumber">The pin number in the controller's numbering scheme.</param>
    /// <param name="eventTypes">The event types to wait for.</param>
    /// <param name="cancellationToken">The cancellation token of when the operation should stop waiting for an event.</param>
    /// <returns>A structure that contains the result of the waiting operation.</returns>
    public virtual WaitForEventResult WaitForEvent(int pinNumber, PinEventTypes eventTypes, CancellationToken cancellationToken)
    {
        if (!IsPinOpen(pinNumber))
        {
            throw new InvalidOperationException($"Can not wait for events from pin {pinNumber} because it is not open.");
        }

        int logicalPinNumber = GetLogicalPinNumber(pinNumber);
        return _driver.WaitForEvent(logicalPinNumber, eventTypes, cancellationToken);
    }

    /// <summary>
    /// Async call to wait until an event of type eventType is received or a period of time has expired.
    /// </summary>
    /// <param name="pinNumber">The pin number in the controller's numbering scheme.</param>
    /// <param name="eventTypes">The event types to wait for.</param>
    /// <param name="timeout">The time to wait for the event.</param>
    /// <returns>A task representing the operation of getting the structure that contains the result of the waiting operation.</returns>
    public async ValueTask<WaitForEventResult> WaitForEventAsync(int pinNumber, PinEventTypes eventTypes, TimeSpan timeout)
    {
        using CancellationTokenSource tokenSource = new CancellationTokenSource(timeout);
        return await WaitForEventAsync(pinNumber, eventTypes, tokenSource.Token).ConfigureAwait(false);
    }

    /// <summary>
    /// Async call until an event of type eventType is received or a cancellation is requested.
    /// </summary>
    /// <param name="pinNumber">The pin number in the controller's numbering scheme.</param>
    /// <param name="eventTypes">The event types to wait for.</param>
    /// <param name="token">The cancellation token of when the operation should stop waiting for an event.</param>
    /// <returns>A task representing the operation of getting the structure that contains the result of the waiting operation</returns>
    public virtual ValueTask<WaitForEventResult> WaitForEventAsync(int pinNumber, PinEventTypes eventTypes, CancellationToken token)
    {
        if (!IsPinOpen(pinNumber))
        {
            throw new InvalidOperationException($"Can not wait for events from pin {pinNumber} because it is not open.");
        }

        int logicalPinNumber = GetLogicalPinNumber(pinNumber);
        return _driver.WaitForEventAsync(logicalPinNumber, eventTypes, token);
    }

    /// <summary>
    /// Adds a callback that will be invoked when pinNumber has an event of type eventType.
    /// </summary>
    /// <param name="pinNumber">The pin number in the controller's numbering scheme.</param>
    /// <param name="eventTypes">The event types to wait for.</param>
    /// <param name="callback">The callback method that will be invoked.</param>
    public virtual void RegisterCallbackForPinValueChangedEvent(int pinNumber, PinEventTypes eventTypes, PinChangeEventHandler callback)
    {
        if (!IsPinOpen(pinNumber))
        {
            throw new InvalidOperationException($"Can not add callback for pin {pinNumber} because it is not open.");
        }

        int logicalPinNumber = GetLogicalPinNumber(pinNumber);
        _driver.AddCallbackForPinValueChangedEvent(logicalPinNumber, eventTypes, callback);
    }

    /// <summary>
    /// Removes a callback that was being invoked for pin at pinNumber.
    /// </summary>
    /// <param name="pinNumber">The pin number in the controller's numbering scheme.</param>
    /// <param name="callback">The callback method that will be invoked.</param>
    public virtual void UnregisterCallbackForPinValueChangedEvent(int pinNumber, PinChangeEventHandler callback)
    {
        if (!IsPinOpen(pinNumber))
        {
            throw new InvalidOperationException($"Can not remove callback for pin {pinNumber} because it is not open.");
        }

        int logicalPinNumber = GetLogicalPinNumber(pinNumber);
        _driver.RemoveCallbackForPinValueChangedEvent(logicalPinNumber, callback);
    }

    /// <summary>
    /// Disposes this instance and closes all open pins associated with this controller.
    /// </summary>
    /// <param name="disposing">True to dispose all instances, false to dispose only unmanaged resources</param>
    protected virtual void Dispose(bool disposing)
    {
        foreach (int pin in _openPins.Keys)
        {
            // The list contains the pin in the current NumberingScheme
            ClosePinCore(pin);
        }

        _openPins.Clear();
        _driver?.Dispose();
        _driver = null!;
    }

    /// <inheritdoc/>
    public void Dispose()
    {
        Dispose(true);
    }

    /// <summary>
    /// Write the given pins with the given values.
    /// </summary>
    /// <param name="pinValuePairs">The pin/value pairs to write.</param>
    public void Write(ReadOnlySpan<PinValuePair> pinValuePairs)
    {
        for (int i = 0; i < pinValuePairs.Length; i++)
        {
            Write(pinValuePairs[i].PinNumber, pinValuePairs[i].PinValue);
        }
    }

    /// <summary>
    /// Read the given pins with the given pin numbers.
    /// </summary>
    /// <param name="pinValuePairs">The pin/value pairs to read.</param>
    public void Read(Span<PinValuePair> pinValuePairs)
    {
        for (int i = 0; i < pinValuePairs.Length; i++)
        {
            int pin = pinValuePairs[i].PinNumber;
            pinValuePairs[i] = new PinValuePair(pin, Read(pin));
        }
    }

    /// <summary>
    /// Tries to create the GPIO driver that best matches the current hardware
    /// </summary>
    /// <returns>An instance of a GpioDriver that best matches the current hardware</returns>
    /// <exception cref="PlatformNotSupportedException">No matching driver could be found</exception>
    private static GpioDriver GetBestDriverForBoard()
    {
        if (Environment.OSVersion.Platform == PlatformID.Win32NT)
        {
            return GetBestDriverForBoardOnWindows();
        }
        else
        {
            return GetBestDriverForBoardOnLinux();
        }
    }

    /// <summary>
    /// Attempt to get the best applicable driver for the board the program is executing on.
    /// </summary>
    /// <returns>A driver that works with the board the program is executing on.</returns>
    private static GpioDriver GetBestDriverForBoardOnLinux()
    {
        RaspberryPi3LinuxDriver? internalDriver = RaspberryPi3Driver.CreateInternalRaspberryPi3LinuxDriver(out _);

        if (internalDriver is object)
        {
            return new RaspberryPi3Driver(internalDriver);
        }

        return UnixDriver.Create();
    }

    /// <summary>
    /// Attempt to get the best applicable driver for the board the program is executing on.
    /// </summary>
    /// <returns>A driver that works with the board the program is executing on.</returns>
    /// <remarks>
    ///     This really feels like it needs a driver-based pattern, where each driver exposes a static method:
    ///     public static bool IsSpecificToCurrentEnvironment { get; }
    ///     The GpioController could use reflection to find all GpioDriver-derived classes and call this
    ///     static method to determine if the driver considers itself to be the best match for the environment.
    /// </remarks>
    private static GpioDriver GetBestDriverForBoardOnWindows()
    {
#pragma warning disable CA1416 // Registry.LocalMachine is only supported on Windows, but we will only hit this method if we are on Windows.
        string? baseBoardProduct = Registry.LocalMachine.GetValue(BaseBoardProductRegistryValue, string.Empty)?.ToString();
#pragma warning restore CA1416

        if (baseBoardProduct is null)
        {
            throw new Exception("Single board computer type cannot be detected.");
        }

        if (baseBoardProduct == RaspberryPi3Product || baseBoardProduct.StartsWith($"{RaspberryPi3Product} ") ||
            baseBoardProduct == RaspberryPi2Product || baseBoardProduct.StartsWith($"{RaspberryPi2Product} "))
        {
            return new RaspberryPi3Driver();
        }

        if (baseBoardProduct == HummingBoardProduct || baseBoardProduct.StartsWith($"{HummingBoardProduct} "))
        {
            return new HummingBoardDriver();
        }

        // Default for Windows IoT Core on a non-specific device
        return new Windows10Driver();
    }
}<|MERGE_RESOLUTION|>--- conflicted
+++ resolved
@@ -67,24 +67,6 @@
     /// </summary>
     public PinNumberingScheme NumberingScheme { get; }
 
-<<<<<<< HEAD
-        /// <summary>
-        /// Opens a pin in order for it to be ready to use.
-        /// The driver attempts to open the pin without changing its mode or value.
-        /// </summary>
-        /// <param name="pinNumber">The pin number in the controller's numbering scheme.</param>
-        public GpioPin OpenPin(int pinNumber)
-        {
-            if (IsPinOpen(pinNumber))
-            {
-                throw new InvalidOperationException($"Pin {pinNumber} is already open.");
-            }
-
-            OpenPinCore(pinNumber);
-            _openPins.TryAdd(pinNumber, null);
-            return new GpioPin(pinNumber, this);
-        }
-=======
     /// <summary>
     /// The number of pins provided by the controller.
     /// </summary>
@@ -99,52 +81,22 @@
     {
         return (NumberingScheme == PinNumberingScheme.Logical) ? pinNumber : _driver.ConvertPinNumberToLogicalNumberingScheme(pinNumber);
     }
->>>>>>> 5e356660
 
     /// <summary>
     /// Opens a pin in order for it to be ready to use.
     /// The driver attempts to open the pin without changing its mode or value.
     /// </summary>
     /// <param name="pinNumber">The pin number in the controller's numbering scheme.</param>
-    public void OpenPin(int pinNumber)
+    public GpioPin OpenPin(int pinNumber)
     {
         if (IsPinOpen(pinNumber))
         {
             throw new InvalidOperationException($"Pin {pinNumber} is already open.");
         }
 
-<<<<<<< HEAD
-        /// <summary>
-        /// Opens a pin and sets it to a specific mode.
-        /// </summary>
-        /// <param name="pinNumber">The pin number in the controller's numbering scheme.</param>
-        /// <param name="mode">The mode to be set.</param>
-        public GpioPin OpenPin(int pinNumber, PinMode mode)
-        {
-            var pin = OpenPin(pinNumber);
-            SetPinMode(pinNumber, mode);
-            return pin;
-        }
-
-        /// <summary>
-        /// Opens a pin and sets it to a specific mode and value.
-        /// </summary>
-        /// <param name="pinNumber">The pin number in the controller's numbering scheme.</param>
-        /// <param name="mode">The mode to be set.</param>
-        /// <param name="initialValue">The initial value to be set if the mode is output. The driver will attempt to set the mode without causing glitches to the other value.
-        /// (if <paramref name="initialValue"/> is <see cref="PinValue.High"/>, the pin should not glitch to low during open)</param>
-        public GpioPin OpenPin(int pinNumber, PinMode mode, PinValue initialValue)
-        {
-            var pin = OpenPin(pinNumber);
-            // Set the desired initial value
-            _openPins[pinNumber] = initialValue;
-
-            SetPinMode(pinNumber, mode);
-            return pin;
-        }
-=======
         OpenPinCore(pinNumber);
         _openPins.TryAdd(pinNumber, null);
+        return new GpioPin(pinNumber, this);
     }
 
     /// <summary>
@@ -162,12 +114,12 @@
     /// </summary>
     /// <param name="pinNumber">The pin number in the controller's numbering scheme.</param>
     /// <param name="mode">The mode to be set.</param>
-    public void OpenPin(int pinNumber, PinMode mode)
-    {
-        OpenPin(pinNumber);
+    public GpioPin OpenPin(int pinNumber, PinMode mode)
+    {
+        var pin = OpenPin(pinNumber);
         SetPinMode(pinNumber, mode);
-    }
->>>>>>> 5e356660
+        return pin;
+    }
 
     /// <summary>
     /// Opens a pin and sets it to a specific mode and value.
@@ -176,13 +128,14 @@
     /// <param name="mode">The mode to be set.</param>
     /// <param name="initialValue">The initial value to be set if the mode is output. The driver will attempt to set the mode without causing glitches to the other value.
     /// (if <paramref name="initialValue"/> is <see cref="PinValue.High"/>, the pin should not glitch to low during open)</param>
-    public void OpenPin(int pinNumber, PinMode mode, PinValue initialValue)
-    {
-        OpenPin(pinNumber);
+    public GpioPin OpenPin(int pinNumber, PinMode mode, PinValue initialValue)
+    {
+        var pin = OpenPin(pinNumber);
         // Set the desired initial value
         _openPins[pinNumber] = initialValue;
 
         SetPinMode(pinNumber, mode);
+        return pin;
     }
 
     /// <summary>
