trigger:
  batch: true
  branches:
    include:
    - main
    - release/3.0
    
pr:
  branches:
    include:
    - main
    - release/3.0

variables:
  - ${{ if and(ne(variables['System.TeamProject'], 'public'), notin(variables['Build.Reason'], 'PullRequest')) }}:
    - name: OfficialBuildId
      value: $(Build.BuildNumber)
    - name: DOTNET_SKIP_FIRST_TIME_EXPERIENCE
      value: 1
    - name: DOTNET_MULTILEVEL_LOOKUP
      value: 0

resources:
  containers:
  - container: LinuxContainer
    image: mcr.microsoft.com/dotnet-buildtools/prereqs:centos-7-20210714125435-9b5bbc2

stages:
- stage: Build
  jobs:
  - job: Windows_NT
    displayName: Windows Build
    pool:
      vmImage: windows-2022

    strategy:
      matrix:
        Build_Release:
          BuildConfiguration: Release
        Build_Debug:
          BuildConfiguration: Debug

    steps:
    - powershell: |
        npm install -g markdownlint-cli
        markdownlint -c  $(System.DefaultWorkingDirectory)/.markdownlint.json $(System.DefaultWorkingDirectory)
      displayName: 'Execute Markdownlint'
      condition: eq(variables['build.reason'], 'PullRequest')

<<<<<<< HEAD
    - script: build.cmd -ci /maxCpuCount:1
=======
      # Hint: Add /maxCpuCount:1 to disable parellelization in build. Ensures all tests results are printed to the console
    - script: build.cmd -ci
>>>>>>> 2604f076
        -configuration $(BuildConfiguration)
        -prepareMachine
        /p:BuildPackages=true
      displayName: Build

    - script: powershell -ExecutionPolicy ByPass -NoProfile eng\common\msbuild.ps1 -warnaserror:0 -ci
        eng/sendToHelix.proj
        /t:Test
        /p:TestOS=Windows_NT
        /p:Configuration=$(BuildConfiguration)
        /p:HelixBuild=$(Build.BuildNumber)
        /bl:$(Build.SourcesDirectory)/artifacts/log/$(BuildConfiguration)/SendToHelix.binlog
      displayName: Run Helix Tests
      condition: eq(variables['build.reason'], 'PullRequest')
      env:
        SYSTEM_ACCESSTOKEN: $(System.AccessToken)

    - task: PublishBuildArtifacts@1
      displayName: Publish Build logs
      condition: always()
      inputs:
        pathToPublish: $(Build.SourcesDirectory)/artifacts/log/$(BuildConfiguration)/
        artifactName: BuildLogs-Windows-$(BuildConfiguration)
        artifactType: container

    - task: CopyFiles@2
      condition: eq(variables['BuildConfiguration'], 'Release')
      inputs:
        sourceFolder: $(Build.SourcesDirectory)/artifacts/packages/$(BuildConfiguration)/Shipping
        targetFolder: $(Build.ArtifactStagingDirectory)/Packages

    - task: PublishTestResults@2
      inputs:
        mergeTestResults: true

    - publish: $(Build.ArtifactStagingDirectory)/Packages
      displayName: Publish Build Artifacts
      artifact: BuildPackages
      condition: eq(variables['BuildConfiguration'], 'Release')

    - publish: config
      displayName: Publish Signing Scripts
      artifact: config
      condition: eq(variables['BuildConfiguration'], 'Release')

  - job: Windows_ArduinoIntegration
    displayName: Arduino Integration Tests
    timeoutInMinutes: 120
    pool:
      vmImage: windows-2022

    strategy:
      matrix:
        Build_Release:
          BuildConfiguration: Release
        Build_Debug:
          BuildConfiguration: Debug

    steps:
    - script: build.cmd -ci 
        -configuration $(BuildConfiguration)
        -prepareMachine
      displayName: Build Iot
      
    - script: eng\ArduinoCsCI.cmd $(UserProfile) $(BuildConfiguration)
      displayName: Build and run Arduino Integration Tests

  - job: Linux
    displayName: Linux Build
    container: LinuxContainer
    pool:
      vmImage: ubuntu-latest

    strategy:
      matrix:
        Build_Release:
          BuildConfiguration: Release
        Build_Debug:
          BuildConfiguration: Debug

    steps:
    - script: ./build.sh --ci /maxCpuCount:1
        --configuration $(BuildConfiguration)
        --prepareMachine
      displayName: Build

    - script: ./eng/common/msbuild.sh --warnaserror false --ci
        eng/sendToHelix.proj
        /t:Test
        /p:TestOS=Unix
        /p:Configuration=$(_BuildConfig)
        /p:HelixBuild=$(Build.BuildNumber)
        /bl:$(Build.SourcesDirectory)/artifacts/log/$(_BuildConfig)/SendToHelix.binlog
        /p:HelixAccessToken=$(HelixApiAccessToken)
      displayName: Run Helix Tests
      condition: eq(variables['build.reason'], 'PullRequest')
      env:
        SYSTEM_ACCESSTOKEN: $(System.AccessToken)

    - task: PublishBuildArtifacts@1
      displayName: Publish Build logs
      condition: always()
      inputs:
        pathToPublish: $(Build.SourcesDirectory)/artifacts/log/$(BuildConfiguration)/
        artifactName: BuildLogs-Linux-$(BuildConfiguration)
        artifactType: container

  - job: MacOS
    displayName: MacOS Build
    pool:
      vmImage: macOS-latest

    strategy:
      matrix:
        Build_Release:
          BuildConfiguration: Release
        Build_Debug:
          BuildConfiguration: Debug

    steps:
    - script: ./build.sh --ci
        --configuration $(BuildConfiguration)
        --prepareMachine
      displayName: Build

    - task: PublishBuildArtifacts@1
      displayName: Publish Build logs
      condition: always()
      inputs:
        pathToPublish: $(Build.SourcesDirectory)/artifacts/log/$(BuildConfiguration)/
        artifactName: BuildLogs-MacOS-$(BuildConfiguration)
        artifactType: container

- stage: CodeSign
  condition: and(succeeded('Build'), not(eq(variables['build.reason'], 'PullRequest')))
  jobs:
  - deployment: CodeSign
    displayName: Code Signing
    pool:
      vmImage: windows-latest
    environment: Dotnet Iot
    variables:
    - group: SignClient
    strategy:
      runOnce:
        deploy:
          steps:
          - task: DotNetCoreCLI@2
            inputs:
              command: custom
              custom: tool
              arguments: install --tool-path . SignClient
            displayName: Install SignTool tool

          - pwsh: |
              .\SignClient "Sign" `
              --baseDirectory "$(Pipeline.Workspace)\BuildPackages" `
              --input "**/*.nupkg" `
              --config "$(Pipeline.Workspace)\config\SignClient.json" `
              --filelist "$(Pipeline.Workspace)\config\filelist.txt" `
              --user "$(SignClientUser)" `
              --secret '$(SignClientSecret)' `
              --name "DotnetIoT" `
              --description "dotnet/iot" `
              --descriptionUrl "https://github.com/dotnet/iot"
            displayName: Sign packages
              
          - publish: $(Pipeline.Workspace)/BuildPackages
            displayName: Publish Signed Packages
            artifact: SignedPackages

- stage: Publish
  condition: and(succeeded('Build'), succeeded('CodeSign'), not(eq(variables['build.reason'], 'PullRequest')))
  jobs:
  - deployment: Publish
    displayName: Publish signed packages
    pool:
      vmImage: windows-latest
    environment: Dotnet Iot
    strategy:
      runOnce:
        deploy:
          steps:
          - task: NuGetAuthenticate@0
            displayName: 'NuGet Authenticate'

          - task: NuGetCommand@2
            displayName: 'Publish to feed'
            inputs:
              command: push
              publishVstsFeed: 'IoT/nightly_iot_builds'
              packagesToPush: '$(Pipeline.Workspace)/SignedPackages/*.nupkg'<|MERGE_RESOLUTION|>--- conflicted
+++ resolved
@@ -47,12 +47,8 @@
       displayName: 'Execute Markdownlint'
       condition: eq(variables['build.reason'], 'PullRequest')
 
-<<<<<<< HEAD
-    - script: build.cmd -ci /maxCpuCount:1
-=======
       # Hint: Add /maxCpuCount:1 to disable parellelization in build. Ensures all tests results are printed to the console
     - script: build.cmd -ci
->>>>>>> 2604f076
         -configuration $(BuildConfiguration)
         -prepareMachine
         /p:BuildPackages=true
