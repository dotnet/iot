<Project Sdk="Microsoft.NET.Sdk">

  <PropertyGroup>
    <OutputType>Exe</OutputType>
    <TargetFramework>net6.0</TargetFramework>
    <Nullable>enable</Nullable>
  </PropertyGroup>

  <ItemGroup>
<<<<<<< HEAD
    <PackageReference Include="System.Device.Gpio" Version="3.0.0" />
    <PackageReference Include="Iot.Device.Bindings" Version="2.2.0" />
=======
    <PackageReference Include="System.Device.Gpio" Version="2.2.0" />
    <PackageReference Include="Iot.Device.Bindings" Version="3.0.0" />
>>>>>>> 610129bd
  </ItemGroup>

  <ItemGroup>
    <None Include="../../src/devices/RGBLedMatrix/fonts/**">
      <CopyToOutputDirectory>PreserveNewest</CopyToOutputDirectory>
    </None>
  </ItemGroup>

</Project>
<|MERGE_RESOLUTION|>--- conflicted
+++ resolved
@@ -1,25 +1,20 @@
-<Project Sdk="Microsoft.NET.Sdk">
-
-  <PropertyGroup>
-    <OutputType>Exe</OutputType>
-    <TargetFramework>net6.0</TargetFramework>
-    <Nullable>enable</Nullable>
-  </PropertyGroup>
-
-  <ItemGroup>
-<<<<<<< HEAD
-    <PackageReference Include="System.Device.Gpio" Version="3.0.0" />
-    <PackageReference Include="Iot.Device.Bindings" Version="2.2.0" />
-=======
-    <PackageReference Include="System.Device.Gpio" Version="2.2.0" />
-    <PackageReference Include="Iot.Device.Bindings" Version="3.0.0" />
->>>>>>> 610129bd
-  </ItemGroup>
-
-  <ItemGroup>
-    <None Include="../../src/devices/RGBLedMatrix/fonts/**">
-      <CopyToOutputDirectory>PreserveNewest</CopyToOutputDirectory>
-    </None>
-  </ItemGroup>
-
-</Project>
+<Project Sdk="Microsoft.NET.Sdk">
+
+  <PropertyGroup>
+    <OutputType>Exe</OutputType>
+    <TargetFramework>net6.0</TargetFramework>
+    <Nullable>enable</Nullable>
+  </PropertyGroup>
+
+  <ItemGroup>
+    <PackageReference Include="System.Device.Gpio" Version="3.0.0" />
+    <PackageReference Include="Iot.Device.Bindings" Version="3.0.0" />
+  </ItemGroup>
+
+  <ItemGroup>
+    <None Include="../../src/devices/RGBLedMatrix/fonts/**">
+      <CopyToOutputDirectory>PreserveNewest</CopyToOutputDirectory>
+    </None>
+  </ItemGroup>
+
+</Project>